import torch
import numpy as np
import matplotlib.pyplot as plt

from matplotlib.image import AxesImage
from typing import Tuple, List, Optional
from mpl_toolkits.axes_grid1 import make_axes_locatable

from ..utils import reshape_locally_connected_weights

plt.ion()


def plot_input(image: torch.Tensor, inpt: torch.Tensor, label: Optional[int] = None, axes: List['AxesSubplot'] = None,
               ims: List[AxesImage] = None,
               figsize: Tuple[int, int]=(8, 4)) -> Tuple[List['AxesSubplot'], List[AxesImage]]:
    # language=rst
    """
    Plots a two-dimensional image and its corresponding spike-train representation.

    :param image: A 2D array of floats depicting an input image.
    :param inpt: A 2D array of floats depicting an image's spike-train encoding.
    :param label: Class label of the input data.
    :param axes: Used for re-drawing the input plots.
    :param ims: Used for re-drawing the input plots.
    :param figsize: Horizontal, vertical figure size in inches.
    :return: Tuple of ``(axes, ims)`` used for re-drawing the input plots.
    """
    if axes is None:
        fig, axes = plt.subplots(1, 2, figsize=figsize)
        ims = axes[0].imshow(image, cmap='binary'), axes[1].imshow(inpt, cmap='binary')

        if label is None:
            axes[0].set_title('Current image')
        else:
            axes[0].set_title('Current image (label = %d)' % label)

        axes[1].set_title('Reconstruction')

        for ax in axes:
            ax.set_xticks(()); ax.set_yticks(())

        fig.tight_layout()
    else:
        if label is not None:
            axes[0].set_title('Current image (label = %d)' % label)

        ims[0].set_data(image)
        ims[1].set_data(inpt)

    return axes, ims


def plot_spikes(spikes, ims=None, axes=None, time=None, n_neurons={}, figsize=(8, 4.5)):
    """
    Plot spikes for any group(s) of neurons.

<<<<<<< HEAD
    Inputs:

        | :code:`spikes` (:code:`dict(torch.Tensor)`): Contains
        spiking data for groups of neurons of interest.
        | :code:`ims` (:code:`list(matplotlib.image.AxesImage)`): Used for re-drawing the spike plots.
        | :code:`axes` (:code:`list(matplotlib.axes.Axes)`): Used for re-drawing the spike plots.
        | :code:`time` (:code:`tuple(int)`): Plot spiking activity of neurons
        in the given time range. Default is entire simulation time.
        | :code:`n_neurons` (:code:`dict(tuple(int))`): Plot spiking activity
        of neurons in the given range of neurons. Default is all neurons.
        | :code:`figsize` (:code:`tuple(int)`): Horizontal, vertical figure size in inches.

    Returns:

        | (:code:`ims` (:code:`list(matplotlib.axes.Axes)): Used for re-drawing the spike plots.
        | (:code:`axes` (:code:`list(matplotlib.image.AxesImage)`): Used for re-drawing the spike plots.
=======
    :param spikes: Mapping from layer names to spiking data.
    :param time: Plot spiking activity of neurons in the given time range. Default is entire simulation time.
    :param n_neurons: Plot spiking activity of neurons in the given range of neurons. Default is all neurons.
    :param ims: Used for re-drawing the plots.
    :param axes: Used for re-drawing the plots.
    :param figsize: Horizontal, vertical figure size in inches.
    :return: ``ims, axes``: Used for re-drawing the plots.
    """

    n_subplots = len(spikes.keys())
    spikes = {k : v.view(-1, v.size(-1)) for (k, v) in spikes.items()}

    if time is not None:
        assert len(time) == 2, 'Need (start, stop) values for time argument'
        assert time[0] < time[1], 'Need start < stop in time argument'
    else:
        # Set it for entire duration
        for key in spikes.keys():
            time = (0, spikes[key].shape[1])
            break

    if len(n_neurons.keys()) != 0:
        assert len(n_neurons.keys()) <= n_subplots, \
            'n_neurons argument needs fewer entries than n_subplots'
        assert all(key in spikes.keys() for key in n_neurons.keys()), \
            'n_neurons keys must be subset of spikes keys'

    # Use all neurons if no argument provided.
    for key, val in spikes.items():
        if key not in n_neurons.keys():
            n_neurons[key] = (0, val.shape[0])

    if not ims:
        fig, axes = plt.subplots(n_subplots, 1, figsize=figsize)
        ims = []

        if n_subplots == 1:
            for datum in spikes.items():
                ims.append(axes.imshow(spikes[datum[0]][n_neurons[datum[0]][0]:n_neurons[datum[0]][1],
                                       time[0]:time[1]],
                                       cmap='binary'))

                args = (datum[0], n_neurons[datum[0]][0], n_neurons[datum[0]][1], time[0], time[1])
                plt.title('%s spikes for neurons (%d - %d) from t = %d to %d ' % args)
                plt.xlabel('Simulation time'); plt.ylabel('Neuron index')
                axes.set_aspect('auto')
        else:
            for i, datum in enumerate(spikes.items()):
                ims.append(axes[i].imshow(datum[1][n_neurons[datum[0]][0]:n_neurons[datum[0]][1],
                                          time[0]:time[1]],
                                          cmap='binary'))

                args = (datum[0], n_neurons[datum[0]][0], n_neurons[datum[0]][1], time[0], time[1])
                axes[i].set_title('%s spikes for neurons (%d - %d) from t = %d to %d ' % args)

            for ax in axes:
                ax.set_aspect('auto')

        plt.setp(axes, xticks=[], yticks=[], xlabel='Simulation time', ylabel='Neuron index')
        plt.tight_layout()

    else:
        if n_subplots == 1:
            for datum in spikes.items():
                ims[0].set_data(datum[1][n_neurons[datum[0]][0]:n_neurons[datum[0]][1], time[0]:time[1]])
                ims[0].autoscale()

                args = (datum[0], n_neurons[datum[0]][0], n_neurons[datum[0]][1], time[0], time[1])
                axes.set_title('%s spikes for neurons (%d - %d) from t = %d to %d ' % args)

        else:
            for i, datum in enumerate(spikes.items()):
                ims[i].set_data(datum[1][n_neurons[datum[0]][0]:n_neurons[datum[0]][1], time[0]:time[1]])
                ims[i].autoscale()

                args = (datum[0], n_neurons[datum[0]][0], n_neurons[datum[0]][1], time[0], time[1])
                axes[i].set_title('%s spikes for neurons (%d - %d) from t = %d to %d ' % args)

    plt.draw()
    return ims, axes


def plot_spikes_new(network=None, spikes=None, layer_to_monitor={}, layers=[], time={}, n_neurons={}, ims=None, axes=None, figsize=(8, 4.5)):
    """
    Plot spikes for any group(s) of neurons. Default behavior will plot everything.
>>>>>>> dffb634a

    """
    n_subplots = len(spikes.keys())
    spikes = {k : v.view(-1, v.size(-1)) for (k, v) in spikes.items()}

    if time is not None:
        assert len(time) == 2, 'Need (start, stop) values for time argument'
        assert time[0] < time[1], 'Need start < stop in time argument'
    else:
        # Set it for entire duration
        for key in spikes.keys():
            time = (0, spikes[key].shape[1])
            break

    if len(n_neurons.keys()) != 0:
        assert len(n_neurons.keys()) <= n_subplots, \
            'n_neurons argument needs fewer entries than n_subplots'
        assert all(key in spikes.keys() for key in n_neurons.keys()), \
            'n_neurons keys must be subset of spikes keys'

<<<<<<< HEAD
    # Use all neurons if no argument provided.
    for key, val in spikes.items():
        if key not in n_neurons.keys():
            n_neurons[key] = (0, val.shape[0])
=======
    assert network is not None or spikes is not None, 'No plotting information'

    if time is None:
        time = {}
>>>>>>> dffb634a

    if not ims:
        fig, axes = plt.subplots(n_subplots, 1, figsize=figsize)
        ims = []

        if n_subplots == 1:
            for datum in spikes.items():
                ims.append(axes.imshow(spikes[datum[0]][n_neurons[datum[0]][0]:n_neurons[datum[0]][1],
                                       time[0]:time[1]],
                                       cmap='binary'))

                args = (datum[0], n_neurons[datum[0]][0], n_neurons[datum[0]][1], time[0], time[1])
                plt.title('%s spikes for neurons (%d - %d) from t = %d to %d ' % args)
                plt.xlabel('Simulation time'); plt.ylabel('Neuron index')
                axes.set_aspect('auto')
        else:
            for i, datum in enumerate(spikes.items()):
                ims.append(axes[i].imshow(datum[1][n_neurons[datum[0]][0]:n_neurons[datum[0]][1],
                                          time[0]:time[1]],
                                          cmap='binary'))

                args = (datum[0], n_neurons[datum[0]][0], n_neurons[datum[0]][1], time[0], time[1])
                axes[i].set_title('%s spikes for neurons (%d - %d) from t = %d to %d ' % args)

            for ax in axes:
                ax.set_aspect('auto')

        plt.setp(axes, xticks=[], yticks=[], xlabel='Simulation time', ylabel='Neuron index')
        plt.tight_layout()

    else:
        if n_subplots == 1:
            for datum in spikes.items():
                ims[0].set_data(datum[1][n_neurons[datum[0]][0]:n_neurons[datum[0]][1], time[0]:time[1]])
                ims[0].autoscale()

                args = (datum[0], n_neurons[datum[0]][0], n_neurons[datum[0]][1], time[0], time[1])
                axes.set_title('%s spikes for neurons (%d - %d) from t = %d to %d ' % args)

        else:
            for i, datum in enumerate(spikes.items()):
                ims[i].set_data(datum[1][n_neurons[datum[0]][0]:n_neurons[datum[0]][1], time[0]:time[1]])
                ims[i].autoscale()

                args = (datum[0], n_neurons[datum[0]][0], n_neurons[datum[0]][1], time[0], time[1])
                axes[i].set_title('%s spikes for neurons (%d - %d) from t = %d to %d ' % args)

    plt.draw()
    return ims, axes


def plot_spikes_new(network=None, spikes=None, layer_to_monitor={}, layers=[], time={}, n_neurons={}, ims=None, axes=None, figsize=(8, 4.5)):
    """
    Plot spikes for any group(s) of neurons. Default behavior will plot everything.

    Inputs:

        | :code:`network` (:code:`bindsnet.Network`): Network containing spiking information
        and monitors.
        | :code:`spikes` (:code:`dict(torch.Tensor)`): Contains spiking data for groups of neurons
        of interest.
        | :code:`layer_to_monitor` (:code:`dict(str)`): Contains mapping of names for layer to monitors.
        | :code:`layers` (:code:`list(str)`): Contains network's layer names to plot spikes for.
        | :code:`time` (:code:`tuple(int)`): Plot spiking activity of neurons
        in the given time range. Default is entire simulation time.
        | :code:`n_neurons` (:code:`dict(tuple(int))`): Plot spiking activity
        of neurons in the given range of neurons. Default is all neurons.
        | :code:`ims` (:code:`list(matplotlib.image.AxesImage)`): Used for re-drawing the spike plots.
        | :code:`axes` (:code:`list(matplotlib.axes.Axes)`): Used for re-drawing the spike plots.
        | :code:`figsize` (:code:`tuple(int)`): Horizontal, vertical figure size in inches.

    Returns:

        | (:code:`ims` (:code:`list(matplotlib.axes.Axes)): Used for re-drawing the spike plots.
        | (:code:`axes` (:code:`list(matplotlib.image.AxesImage)`): Used for re-drawing the spike plots.

    """

    assert network is not None or spikes is not None, 'No plotting information'

    # Set to all layers if no layers were requested
    if layers == []:
        if network is not None: # If network is provided
            for layer in network.layers:
                layers.append(layer)
        else: # Use layers from spikes
            for layer in spikes.keys():
                layers.append(layer)
    else: # Specific layers in network or spikes were provided
        for layer in layers:
            if network is not None:
                assert layer in network.layers,\
                    f"'{layer}' does not exist within network's layers. \
                    Network contains layers: {list(network.layers.keys())}"
            else:
                assert layer in spikes.keys(), \
                    f"'{layer}' does not exist within given spiking information.\
                    Spikes contain layers: {list(spikes.keys())}"

    # Pre-setup plots
    if network is not None:
        n_subplots = len(layers)
    else: # Obtain information from spikes
        n_subplots = len(layers)
        spikes = {k : v.view(-1, v.size(-1)) for (k, v) in spikes.items()}

    # Set up monitor to layer names
    if network is not None:
        for layer, monitor_name in layer_to_monitor.items():
            assert monitor_name in network.monitors, \
                f"'{monitor_name}' does not exist within network. Network contains layers: {list(network.layers.keys())}"
            assert layer in network.layers, \
                f"'{layer}' does not exist within network. Network contains monitors: {list(network.monitors.keys())}"

        # Not all mappings were provided. Assume layer names.
        if len(layer_to_monitor) != len(layers):
            for layer in set(network.layers) - set(layer_to_monitor):
                layer_to_monitor[layer] = layer

    assert len(n_neurons) <= n_subplots, \
        'n_neurons argument needs fewer entries than n_subplots'
    assert len(time) <= n_subplots, \
        'time argument needs fewer entries than n_subplots'

    # Check if appropriate values for time were provided
    if time != {}:
        for key, val in time.items():
            if network is not None:
                assert layer in network.layers,\
                    f"'{layer}' given in 'time' paramter does not exist within \
                    network's layers. Network contains layers: {list(network.layers.keys())}"
            else:
                assert layer in spikes.keys(), \
                    f"'{layer}' given in 'time' paramter does not exist within \
                    spiking information. Spikes contain layers: {list(spikes.keys())}"
            assert len(val) == 2, 'Need (start, stop) values for time argument'
            assert val[0] < val[1], 'Need start < stop in time argument'

    # Set it for entire duration
    for layer in layers:
        if layer not in time.keys():
            if network is not None: # Take from monitors
                time[layer] = (0, network.monitors[layer_to_monitor[layer]].get('s').shape[1])
            else: # Take from spikes
                time[layer] = (0, spikes[layer].shape[1])

    # Check if appropriate values for n_neurons were provided
    if n_neurons != {}:
        for key, val in n_neurons.items():
            if network is not None:
                assert layer in network.layers,\
                    f"'{layer}' given in 'n_neurons' paramter does not exist within \
                    network's layers. Network contains layers: {list(network.layers.keys())}"
            else:
                assert layer in spikes.keys(), \
                    f"'{layer}' given in 'n_neurons' paramter does not exist within \
                    spiking information. Spikes contain layers: {list(spikes.keys())}"

    # Set to use all neurons
    for layer in layers:
        if layer not in n_neurons.keys():
            if network is not None: # Take from monitors
                n_neurons[layer] = (0, network.monitors[layer_to_monitor[layer]].get('s').shape[0])
            else:
                n_neurons[layer] = (0, spikes[layer].shape[0])

    # Create subplots
    if not ims:
        fig, axes = plt.subplots(n_subplots, 1, figsize=figsize)
        ims = []

        if n_subplots == 1:
            # Assuming monitor names and layer names are matching
            for layer in layers:
                if network is not None: # Plot using network monitors
                    ims.append(axes.imshow(network.monitors[layer_to_monitor[layer]].get('s')[n_neurons[layer][0]:n_neurons[layer][1],
                                   time[layer][0]:time[layer][1]],
                                   cmap='binary'))
                else: # Plot using spikes
                    ims.append(axes.imshow(spikes[layer][n_neurons[layer][0]:n_neurons[layer][1],
                                   time[layer][0]:time[layer][1]],
                                   cmap='binary'))

                args = (layer, n_neurons[layer][0], n_neurons[layer][1], time[layer][0], time[layer][1])
                plt.title('%s spikes for neurons (%d - %d) from t = %d to %d ' % args)
                plt.xlabel('Simulation time'); plt.ylabel('Neuron index')
                axes.set_aspect('auto')
        else: # Multiple subplots
            for i, layer in enumerate(layers):
                if network is not None: # Plot using network monitors
                    ims.append(axes[i].imshow(network.monitors[layer_to_monitor[layer]].get('s')[n_neurons[layer][0]:n_neurons[layer][1],
                                   time[layer][0]:time[layer][1]],
                                   cmap='binary'))
                else: # Plot using spikes
                    ims.append(axes[i].imshow(spikes[layer][n_neurons[layer][0]:n_neurons[layer][1],
                                   time[layer][0]:time[layer][1]],
                                   cmap='binary'))

                    args = (layer, n_neurons[layer][0], n_neurons[layer][1], time[layer][0], time[layer][1])
                    axes[i].set_title('%s spikes for neurons (%d - %d) from t = %d to %d ' % args)

            for ax in axes:
                ax.set_aspect('auto')

        plt.setp(axes, xticks=[], yticks=[], xlabel='Simulation time', ylabel='Neuron index')
        plt.tight_layout()
    else: # Update subplots
        if n_subplots == 1:
            for layer in layers:
                if network is not None: # Plot using network monitors
                    ims[0].set_data(network.monitors[layer_to_monitor[layer]].get('s')[n_neurons[layer][0]:n_neurons[layer][1],
                                   time[layer][0]:time[layer][1]])
                else: # Plot using spikes
                    ims[0].set_data(spikes[layer][n_neurons[layer][0]:n_neurons[layer][1],
                                   time[layer][0]:time[layer][1]])

                ims[0].autoscale()

                args = (layer, n_neurons[layer][0], n_neurons[layer][1], time[layer][0], time[layer][1])
                axes.set_title('%s spikes for neurons (%d - %d) from t = %d to %d ' % args)
        else: # Multiple subplots
            for i, layer in enumerate(layers):
                if network is not None: # Plot using network monitors
                    ims[i].set_data(network.monitors[layer_to_monitor[layer]].get('s')[n_neurons[layer][0]:n_neurons[layer][1],
                                   time[layer][0]:time[layer][1]])
                else: # Plot using spikes
                    ims[i].set_data(spikes[layer][n_neurons[layer][0]:n_neurons[layer][1],
                                   time[layer][0]:time[layer][1]])

                ims[i].autoscale()

                args = (layer, n_neurons[layer][0], n_neurons[layer][1], time[layer][0], time[layer][1])
                axes[i].set_title('%s spikes for neurons (%d - %d) from t = %d to %d ' % args)

    plt.draw()
    return ims, axes


def plot_weights(weights, wmin=0.0, wmax=1.0, im=None, figsize=(5, 5)):
    """
    Plot a connection weight matrix.

    Inputs:

        | :code:`weights` (:code:`torch.Tensor`): Weight matrix of Connection object.
        | :code:`wmin` (:code:`float`): Minimum allowed weight value.
        | :code:`wmax` (:code:`float`): Maximum allowed weight value.
        | :code:`im` (:code:`matplotlib.image.AxesImage`): Used for re-drawing the weights plot.
        | :code:`figsize` (:code:`tuple(int)`): Horizontal, vertical figure size in inches.

    Returns:

        | (:code:`im` (:code:`matplotlib.image.AxesImage`): Used for re-drawing the weights plot.
    """
    if not im:
        fig, ax = plt.subplots(figsize=figsize)
        ax.set_title('Connection weights')

        im = ax.imshow(weights, cmap='hot_r', vmin=wmin, vmax=wmax)
        div = make_axes_locatable(ax)
        cax = div.append_axes("right", size="5%", pad=0.05)

        ax.set_xticks(()); ax.set_yticks(())
        ax.set_aspect('auto')

        plt.colorbar(im, cax=cax)
        fig.tight_layout()
    else:
        im.set_data(weights)

    return im


def plot_conv2d_weights(weights, wmin=0.0, wmax=1.0, im=None, figsize=(5, 5)):
    """
    Plot a connection weight matrix of a Conv2dConnection.

    Inputs:

        | :code:`weights` (:code:`torch.Tensor`): Weight matrix of Conv2dConnection object.
        | :code:`wmin` (:code:`float`): Minimum allowed weight value.
        | :code:`wmax` (:code:`float`): Maximum allowed weight value.
        | :code:`im` (:code:`matplotlib.image.AxesImage`): Used for re-drawing the weights plot.
        | :code:`figsize` (:code:`tuple(int)`): Horizontal, vertical figure size in inches.

    Returns:

        | (:code:`im` (:code:`matplotlib.image.AxesImage`): Used for re-drawing the weights plot.
    """
    n_sqrt = int(np.ceil(np.sqrt(weights.size(0))))
    height = weights.size(2)
    width = weights.size(3)
    reshaped = torch.zeros(n_sqrt * weights.size(2), n_sqrt * weights.size(3))

    for i in range(n_sqrt):
        for j in range(n_sqrt):
            if i * n_sqrt + j < weights.size(0):
                fltr = weights[i * n_sqrt + j].view(height, width)
                reshaped[i * height : (i + 1) * height,
                        (j % n_sqrt) * width : ((j % n_sqrt) + 1) * width] = fltr

    if not im:
        fig, ax = plt.subplots(figsize=figsize)
        ax.set_title('Connection weights')

        im = ax.imshow(reshaped, cmap='hot_r', vmin=wmin, vmax=wmax)
        div = make_axes_locatable(ax)
        cax = div.append_axes("right", size="5%", pad=0.05)

        for i in range(height, n_sqrt * height, height):
            ax.axhline(i - 0.5, color='g', linestyle='--')

        for i in range(width, n_sqrt * width, width):
            ax.axvline(i - 0.5, color='g', linestyle='--')

        ax.set_xticks(()); ax.set_yticks(())
        ax.set_aspect('auto')

        plt.colorbar(im, cax=cax)
        fig.tight_layout()
    else:
        im.set_data(reshaped)

    return im


def plot_locally_connected_weights(weights, n_filters, kernel_size, conv_size, locations,
                            input_sqrt, wmin=0.0, wmax=1.0, im=None, figsize=(5, 5)):
    """
    Plot a connection weight matrix of a :code:`Connection` with
    `locally connected structure <http://yann.lecun.com/exdb/publis/pdf/gregor-nips-11.pdf>_.

    Inputs:

        | :code:`weights` (:code:`torch.Tensor`): Weight matrix of Conv2dConnection object.
        | :code:`n_filters` (:code:`int`): No. of convolution kernels in use.
        | :code:`kernel_size` (:code:`int`): Side length of 2D convolution kernels.
        | :code:`conv_size` (:code:`int`): Side length of 2D convolution population.
        | :code:`locations` (:code:`torch.Tensor`): Indices of input
            receptive fields for convolution population neurons.
        | :code:`input_sqrt` (:code:`int`): Side length of 2D input data.
        | :code:`wmin` (:code:`float`): Minimum allowed weight value.
        | :code:`wmax` (:code:`float`): Maximum allowed weight value.
        | :code:`im` (:code:`matplotlib.image.AxesImage`): Used for re-drawing the weights plot.
        | :code:`figsize` (:code:`tuple(int)`): Horizontal, vertical figure size in inches.

    Returns:

        | (:code:`im` (:code:`matplotlib.image.AxesImage`): Used for re-drawing the weights plot.
    """
    reshaped = reshape_locally_connected_weights(weights, n_filters, kernel_size,
                                                 conv_size, locations, input_sqrt)

    n_sqrt = int(np.ceil(np.sqrt(n_filters)))

    if not im:
        fig, ax = plt.subplots(figsize=figsize)
        ax.set_title('Connection weights')

        im = ax.imshow(reshaped, cmap='hot_r', vmin=wmin, vmax=wmax)
        div = make_axes_locatable(ax)
        cax = div.append_axes("right", size="5%", pad=0.05)

        for i in range(n_sqrt * kernel_size, n_sqrt * conv_size * kernel_size, n_sqrt * kernel_size):
            ax.axhline(i - 0.5, color='g', linestyle='--')

        for i in range(n_sqrt * kernel_size, n_sqrt * conv_size * kernel_size, n_sqrt * kernel_size):
            ax.axvline(i - 0.5, color='g', linestyle='--')

        ax.set_xticks(()); ax.set_yticks(())
        ax.set_aspect('auto')

        plt.colorbar(im, cax=cax)
        fig.tight_layout()
    else:
        im.set_data(reshaped)

    return im


def plot_assignments(assignments, im=None, figsize=(5, 5), classes=None):
    """
    Plot the two-dimensional neuron assignments.

    Inputs:

        | :code:`assignments` (:code:`torch.Tensor`): Vector of neuron label assignments.
        | :code:`im` (:code:`matplotlib.image.AxesImage`):
        Used for re-drawing the assignments plot.
        | :code:`figsize` (:code:`tuple(int)`):
        Horizontal, vertical figure size in inches.
        | :code:`classes` (:code:`iterable`): Iterable of
        labels for colorbar ticks corresponding to data labels.

    Returns:

        | (:code:`im` (:code:`matplotlib.image.AxesImage`):
        Used for re-drawing the assigments plot.
    """
    if not im:
        fig, ax = plt.subplots(figsize=figsize)
        ax.set_title('Categorical assignments')

        color = plt.get_cmap('RdBu', 11)
        im = ax.matshow(assignments, cmap=color, vmin=-1.5, vmax=9.5)
        div = make_axes_locatable(ax)
        cax = div.append_axes("right", size="5%", pad=0.05)

        if classes is None:
            plt.colorbar(im, cax=cax, ticks=np.arange(-1, 10))
        else:
            cbar = plt.colorbar(im, cax=cax, ticks=np.arange(-1, len(classes)))
            cbar.ax.set_yticklabels(classes)

        ax.set_xticks(()); ax.set_yticks(())
        fig.tight_layout()
    else:
        im.set_data(assignments)

    return im


def plot_performance(performances, ax=None, figsize=(7, 4)):
    """
    Plot training accuracy curves.

    Inputs:

        | :code:`performances` (:code:`dict(list(float))`):
        Lists of training accuracy estimates per voting scheme.
        | :code:`ax` (:code:`matplotlib.axes.Axes`):
        Used for re-drawing the performance plot.
        | :code:`figsize` (:code:`tuple(int)`):
        Horizontal, vertical figure size in inches.

    Returns:

        | (:code:`ax` (:code:`matplotlib.axes.Axes`):
        Used for re-drawing the performance plot.
    """
    if not ax:
        _, ax = plt.subplots(figsize=figsize)
    else:
        ax.clear()

    for scheme in performances:
        ax.plot(range(len(performances[scheme])), [p for p in performances[scheme]], label=scheme)

    ax.set_ylim([0, 100])
    ax.set_title('Estimated classification accuracy')
    ax.set_xlabel('No. of examples'); ax.set_ylabel('Accuracy')
    ax.set_xticks(()); ax.set_yticks(range(0, 110, 10))
    ax.legend()

    return ax


def plot_general(monitor=None, ims=None, axes=None, labels=None, parameters=None, figsize=(8,4.5)):
    """
    General plotting function for variables being monitored.

    Inputs:

        | :code:`monitor` (:code:`monitors.Monitor`):
        Contains state variables to be plotted.
        | :code:`ims` (:code:`list(matplotlib.image.AxesImage)`):
        Used for re-drawing plots.
        | :code:`axes` (:code:`list(matplotlib.axes.Axes)`):
        Used for re-drawing plots.
        | :code:`labels` (:code:`dict(dict(string))`):
        Used to set axis labels and titles for plotted variables.
        | :code:`parameters` (:code:`dict(dict(tuples(int)))`):
        Set time, number of neurons for plotted variables.
        | :code:`figsize` (:code:`tuple(int)`):
        Horizontal, vertical figure size in inches.

    Returns:

        | (:code:`ims` (:code:`list(matplotlib.axes.Axes)):
        Used for re-drawing plots.
        | (:code:`axes` (:code:`list(matplotlib.image.AxesImage)`):
        Used for re-drawing plots.
    """
    default = {'xlabel' : 'Simulation time', 'ylabel' : 'Index'}

    if monitor is None:
        print("Did you forget to provide monitors?")
        raise TypeError

    if labels is None:
        labels = {var : {'title' : 'Recording of %s'%(var),
                         'xlabel' : 'Simulation time',
                         'ylabel' : 'Index'} for var in monitor.state_vars}

    # Default axis parameters
    else:
        for var in monitor.state_vars:
            for lb in ['title', 'xlabel', 'ylabel']:

                if lb not in labels[var].keys() and lb == 'title':
                    labels[var][lb] = 'Recording of %s'%var

                elif lb not in labels[var].keys():
                    labels[var][lb] = default[lb]

    if parameters is None:
        # Monitor object is of a class in nodes
        parameters = {var : {'time' : (0, monitor.get(var).shape[1]),
                           'n_neurons' : (0, monitor.get(var).shape[0]),
                           'cmap' : 'binary'} for var in monitor.state_vars}

    else:
        #if type(monitor.obj) in nodes.__dict__.values():
        for var in monitor.state_vars:
            if 'time' not in parameters[var].keys():
                parameters[var]['time'] = (0, monitor.get(var).shape[1])

            if 'n_neurons' not in parameters[var].keys():
                parameters[var]['n_neurons'] = (0, monitor.get(var).shape[0])

            if 'cmap' not in parameters[var].keys():
                parameters[var]['cmap'] = 'binary'

    n_subplots = len(monitor.state_vars)
    if not ims:
        fig, axes = plt.subplots(n_subplots, 1, figsize=figsize)
        ims = []

        if n_subplots == 1:
            for var in monitor.state_vars:
                # For Weights
                if parameters[var]['cmap'] == 'hot_r' or parameters[var]['cmap'] == 'hot':
                    ims.append(axes.matshow(monitor.get(var)[parameters[var]['n_neurons'][0]:parameters[var]['n_neurons'][1],
                                            parameters[var]['time'][0]:parameters[var]['time'][1]]))
                else:
                    ims.append(axes.imshow(monitor.get(var)[parameters[var]['n_neurons'][0]:parameters[var]['n_neurons'][1],
                                           parameters[var]['time'][0]:parameters[var]['time'][1]]))

                plt.title(labels[var]['title'])
                plt.xlabel(labels[var]['xlabel'])
                plt.ylabel(labels[var]['ylabel'])

            axes.set_aspect('auto')

        else: # Plot each monitor variable at a time
            for i, var in enumerate(monitor.state_vars):
                if parameters[var]['cmap'] == 'hot_r' or parameters[var]['cmap'] == 'hot':
                    ims.append(axes[i].matshow(monitor.get(var)[parameters[var]['n_neurons'][0]:parameters[var]['n_neurons'][1],
                                               parameters[var]['time'][0]:parameters[var]['time'][1]]))
                else:
                    ims.append(axes[i].imshow(monitor.get(var)[parameters[var]['n_neurons'][0]:parameters[var]['n_neurons'][1],
                                              parameters[var]['time'][0]:parameters[var]['time'][1]]))

                axes.set_title(labels[var]['title'])
                axes.set_xlabel(labels[var]['xlabel'])
                axes.set_ylabel(labels[var]['ylabel'])

            axes.set_aspect('auto')

    # axes given
    else:
        assert(len(ims) == n_subplots)

    return ims, axes


def plot_voltages(voltages, ims=None, axes=None, time=None, n_neurons={}, figsize=(8, 4.5)):
    """
    Plot voltages for any group(s) of neurons.

    Inputs:

        | :code:`voltages` (:code:`dict(torch.Tensor`)): Contains voltage data by neuron layers.
        | :code:`ims` (:code:`list(matplotlib.image.AxesImage)`): Used for re-drawing the spike plots.
        | :code:`axes` (:code:`list(matplotlib.axes.Axes)`): Used for re-drawing the spike plots.
        | :code:`time` (:code:`tuple(int)`): Plot voltages of neurons in given time range. Default is entire simulation time.
        | :code:`n_neurons` (:code:`dict(tuple(int))`): Plot voltages of neurons in given range of neurons. Default is all neurons.
        | :code:`figsize` (:code:`tuple(int)`): Horizontal, vertical figure size in inches.

    Returns:

        | (:code:`ims` (:code:`list(matplotlib.axes.Axes)): Used for re-drawing the voltage plots.
        | (:code:`axes` (:code:`list(matplotlib.image.AxesImage)`): Used for re-drawing the voltage plots.

    """
    n_subplots = len(voltages.keys())

    # Confirm only 2 values for time were given
    if time is not None:
        assert(len(time) == 2)
        assert(time[0] < time[1])

    else:  # Set it for entire duration
        for key in voltages.keys():
            time = (0, voltages[key].shape[1])
            break

    # Number of neurons setup
    if len(n_neurons.keys()) != 0:
        # Don't have to give numbers for all keys
        assert(len(n_neurons.keys()) <= n_subplots)
        # Keys given must be same as the ones used in spikes dict
        assert(all(key in voltages.keys() for key in n_neurons.keys()))

    for key, val in voltages.items():
        if key not in n_neurons.keys():
            n_neurons[key] = (0, val.shape[0])

    if not ims:
        fig, axes = plt.subplots(n_subplots, 1, figsize=figsize)
        ims = []

        if n_subplots == 1:  # Plotting only one image
            for datum in voltages.items():
                ims.append(axes.matshow(voltages[datum[0]][n_neurons[datum[0]][0]:n_neurons[datum[0]][1],
                                        time[0]:time[1]]))
                plt.title('%s voltages for neurons (%d - %d) from t = %d to %d ' % (datum[0],
                                                                                    n_neurons[datum[0]][0],
                                                                                    n_neurons[datum[0]][1],
                                                                                    time[0],
                                                                                    time[1]))
                plt.xlabel('Time (ms)'); plt.ylabel('Neuron index')

                axes.set_aspect('auto')

        else:  # Plot each layer at a time
            for i, datum in enumerate(voltages.items()):
                    ims.append(axes[i].matshow(datum[1][n_neurons[datum[0]][0]:n_neurons[datum[0]][1],
                                               time[0]:time[1]]))
                    axes[i].set_title('%s voltages for neurons (%d - %d) from t = %d to %d ' % (datum[0],
                                                                                               n_neurons[datum[0]][0],
                                                                                               n_neurons[datum[0]][1],
                                                                                               time[0],
                                                                                               time[1]))

            for ax in axes:
                ax.set_aspect('auto')

        plt.setp(axes, xticks=[], yticks=[], xlabel='Simulation time', ylabel='Neuron index')
        plt.tight_layout()

    else:  # Plotting figure given
        if n_subplots == 1:  # Plotting only one image
            for datum in voltages.items():
                axes.clear()
                axes.matshow(voltages[datum[0]][n_neurons[datum[0]][0]:n_neurons[datum[0]][1],
                             time[0]:time[1]])
                axes.set_title('%s voltages for neurons (%d - %d) from t = %d to %d ' % (datum[0],
                                                                                         n_neurons[datum[0]][0],
                                                                                         n_neurons[datum[0]][1],
                                                                                         time[0],
                                                                                         time[1]))

                axes.set_aspect('auto')

        else: # Plot each layer at a time
            for i, datum in enumerate(voltages.items()):
                axes[i].clear()
                axes[i].matshow(voltages[datum[0]][n_neurons[datum[0]][0]:n_neurons[datum[0]][1],
                                time[0]:time[1]])
                axes[i].set_title('%s voltages for neurons (%d - %d) from t = %d to %d ' % (datum[0],
                                                                                            n_neurons[datum[0]][0],
                                                                                            n_neurons[datum[0]][1],
                                                                                            time[0],
                                                                                            time[1]))

            for ax in axes:
                ax.set_aspect('auto')

        plt.setp(axes, xticks=[], yticks=[], xlabel='Simulation time', ylabel='Neuron index')
        plt.tight_layout()

    return ims, axes<|MERGE_RESOLUTION|>--- conflicted
+++ resolved
@@ -1,19 +1,21 @@
 import torch
 import numpy as np
 import matplotlib.pyplot as plt
-
+from bindsnet.network import AbstractMonitor, Network
+
+from matplotlib.axes import Axes
 from matplotlib.image import AxesImage
-from typing import Tuple, List, Optional
 from mpl_toolkits.axes_grid1 import make_axes_locatable
+from typing import Tuple, List, Optional, Any, Sized, Dict
 
 from ..utils import reshape_locally_connected_weights
 
 plt.ion()
 
 
-def plot_input(image: torch.Tensor, inpt: torch.Tensor, label: Optional[int] = None, axes: List['AxesSubplot'] = None,
+def plot_input(image: torch.Tensor, inpt: torch.Tensor, label: Optional[int] = None, axes: List[Axes] = None,
                ims: List[AxesImage] = None,
-               figsize: Tuple[int, int]=(8, 4)) -> Tuple[List['AxesSubplot'], List[AxesImage]]:
+               figsize: Tuple[int, int]=(8, 4)) -> Tuple[List[Axes], List[AxesImage]]:
     # language=rst
     """
     Plots a two-dimensional image and its corresponding spike-train representation.
@@ -51,28 +53,15 @@
     return axes, ims
 
 
-def plot_spikes(spikes, ims=None, axes=None, time=None, n_neurons={}, figsize=(8, 4.5)):
+def plot_spikes(network: Optional[Network] = None, spikes: Optional[Dict[str, torch.Tensor]] = None,
+                layer_to_monitor: Optional[Dict[str, str]] = None, layers: Optional[List[str]] = None,
+                time: Optional[Dict[str, Tuple[int, int]]] = None,
+                n_neurons: Optional[Dict[str, Tuple[int, int]]] = None, ims=None, axes: List[AxesImage] = None,
+                figsize: Tuple[float, float] = (8.0, 4.5)) -> Tuple[List[AxesImage], List[Axes]]:
+    # language=rst
     """
     Plot spikes for any group(s) of neurons.
 
-<<<<<<< HEAD
-    Inputs:
-
-        | :code:`spikes` (:code:`dict(torch.Tensor)`): Contains
-        spiking data for groups of neurons of interest.
-        | :code:`ims` (:code:`list(matplotlib.image.AxesImage)`): Used for re-drawing the spike plots.
-        | :code:`axes` (:code:`list(matplotlib.axes.Axes)`): Used for re-drawing the spike plots.
-        | :code:`time` (:code:`tuple(int)`): Plot spiking activity of neurons
-        in the given time range. Default is entire simulation time.
-        | :code:`n_neurons` (:code:`dict(tuple(int))`): Plot spiking activity
-        of neurons in the given range of neurons. Default is all neurons.
-        | :code:`figsize` (:code:`tuple(int)`): Horizontal, vertical figure size in inches.
-
-    Returns:
-
-        | (:code:`ims` (:code:`list(matplotlib.axes.Axes)): Used for re-drawing the spike plots.
-        | (:code:`axes` (:code:`list(matplotlib.image.AxesImage)`): Used for re-drawing the spike plots.
-=======
     :param spikes: Mapping from layer names to spiking data.
     :param time: Plot spiking activity of neurons in the given time range. Default is entire simulation time.
     :param n_neurons: Plot spiking activity of neurons in the given range of neurons. Default is all neurons.
@@ -158,120 +147,34 @@
 def plot_spikes_new(network=None, spikes=None, layer_to_monitor={}, layers=[], time={}, n_neurons={}, ims=None, axes=None, figsize=(8, 4.5)):
     """
     Plot spikes for any group(s) of neurons. Default behavior will plot everything.
->>>>>>> dffb634a
-
-    """
-    n_subplots = len(spikes.keys())
-    spikes = {k : v.view(-1, v.size(-1)) for (k, v) in spikes.items()}
-
-    if time is not None:
-        assert len(time) == 2, 'Need (start, stop) values for time argument'
-        assert time[0] < time[1], 'Need start < stop in time argument'
-    else:
-        # Set it for entire duration
-        for key in spikes.keys():
-            time = (0, spikes[key].shape[1])
-            break
-
-    if len(n_neurons.keys()) != 0:
-        assert len(n_neurons.keys()) <= n_subplots, \
-            'n_neurons argument needs fewer entries than n_subplots'
-        assert all(key in spikes.keys() for key in n_neurons.keys()), \
-            'n_neurons keys must be subset of spikes keys'
-
-<<<<<<< HEAD
-    # Use all neurons if no argument provided.
-    for key, val in spikes.items():
-        if key not in n_neurons.keys():
-            n_neurons[key] = (0, val.shape[0])
-=======
+
+    :param network: ``Network`` containing spike monitor objects.
+    :param spikes: Mapping from layer names to spiking data.
+    :param layer_to_monitor: Mapping of layer names to monitors.
+    :param layers: List of network's layer names to plot spikes for.
+    :param time: Plot spiking activity of neurons in the given time range. Default is entire simulation time.
+    :param n_neurons: Plot spiking activity of neurons in the given range of neurons. Default is all neurons.
+    :param ims: Used for re-drawing the plots.
+    :param axes: Used for re-drawing the plots.
+    :param figsize: Horizontal, vertical figure size in inches.
+    :return: ``ims, axes``: Used for re-drawing the plots.
+    """
+    assert network is not None or spikes is not None, 'Need either "network" or "spikes" argument.'
+
+    if layer_to_monitor is None:
+        layer_to_monitor = {}
+
     assert network is not None or spikes is not None, 'No plotting information'
 
     if time is None:
         time = {}
->>>>>>> dffb634a
-
-    if not ims:
-        fig, axes = plt.subplots(n_subplots, 1, figsize=figsize)
-        ims = []
-
-        if n_subplots == 1:
-            for datum in spikes.items():
-                ims.append(axes.imshow(spikes[datum[0]][n_neurons[datum[0]][0]:n_neurons[datum[0]][1],
-                                       time[0]:time[1]],
-                                       cmap='binary'))
-
-                args = (datum[0], n_neurons[datum[0]][0], n_neurons[datum[0]][1], time[0], time[1])
-                plt.title('%s spikes for neurons (%d - %d) from t = %d to %d ' % args)
-                plt.xlabel('Simulation time'); plt.ylabel('Neuron index')
-                axes.set_aspect('auto')
-        else:
-            for i, datum in enumerate(spikes.items()):
-                ims.append(axes[i].imshow(datum[1][n_neurons[datum[0]][0]:n_neurons[datum[0]][1],
-                                          time[0]:time[1]],
-                                          cmap='binary'))
-
-                args = (datum[0], n_neurons[datum[0]][0], n_neurons[datum[0]][1], time[0], time[1])
-                axes[i].set_title('%s spikes for neurons (%d - %d) from t = %d to %d ' % args)
-
-            for ax in axes:
-                ax.set_aspect('auto')
-
-        plt.setp(axes, xticks=[], yticks=[], xlabel='Simulation time', ylabel='Neuron index')
-        plt.tight_layout()
-
-    else:
-        if n_subplots == 1:
-            for datum in spikes.items():
-                ims[0].set_data(datum[1][n_neurons[datum[0]][0]:n_neurons[datum[0]][1], time[0]:time[1]])
-                ims[0].autoscale()
-
-                args = (datum[0], n_neurons[datum[0]][0], n_neurons[datum[0]][1], time[0], time[1])
-                axes.set_title('%s spikes for neurons (%d - %d) from t = %d to %d ' % args)
-
-        else:
-            for i, datum in enumerate(spikes.items()):
-                ims[i].set_data(datum[1][n_neurons[datum[0]][0]:n_neurons[datum[0]][1], time[0]:time[1]])
-                ims[i].autoscale()
-
-                args = (datum[0], n_neurons[datum[0]][0], n_neurons[datum[0]][1], time[0], time[1])
-                axes[i].set_title('%s spikes for neurons (%d - %d) from t = %d to %d ' % args)
-
-    plt.draw()
-    return ims, axes
-
-
-def plot_spikes_new(network=None, spikes=None, layer_to_monitor={}, layers=[], time={}, n_neurons={}, ims=None, axes=None, figsize=(8, 4.5)):
-    """
-    Plot spikes for any group(s) of neurons. Default behavior will plot everything.
-
-    Inputs:
-
-        | :code:`network` (:code:`bindsnet.Network`): Network containing spiking information
-        and monitors.
-        | :code:`spikes` (:code:`dict(torch.Tensor)`): Contains spiking data for groups of neurons
-        of interest.
-        | :code:`layer_to_monitor` (:code:`dict(str)`): Contains mapping of names for layer to monitors.
-        | :code:`layers` (:code:`list(str)`): Contains network's layer names to plot spikes for.
-        | :code:`time` (:code:`tuple(int)`): Plot spiking activity of neurons
-        in the given time range. Default is entire simulation time.
-        | :code:`n_neurons` (:code:`dict(tuple(int))`): Plot spiking activity
-        of neurons in the given range of neurons. Default is all neurons.
-        | :code:`ims` (:code:`list(matplotlib.image.AxesImage)`): Used for re-drawing the spike plots.
-        | :code:`axes` (:code:`list(matplotlib.axes.Axes)`): Used for re-drawing the spike plots.
-        | :code:`figsize` (:code:`tuple(int)`): Horizontal, vertical figure size in inches.
-
-    Returns:
-
-        | (:code:`ims` (:code:`list(matplotlib.axes.Axes)): Used for re-drawing the spike plots.
-        | (:code:`axes` (:code:`list(matplotlib.image.AxesImage)`): Used for re-drawing the spike plots.
-
-    """
-
-    assert network is not None or spikes is not None, 'No plotting information'
+
+    if n_neurons is None:
+        n_neurons = {}
 
     # Set to all layers if no layers were requested
-    if layers == []:
+    if layers is None:
+        layers = []
         if network is not None: # If network is provided
             for layer in network.layers:
                 layers.append(layer)
@@ -428,22 +331,25 @@
     return ims, axes
 
 
-def plot_weights(weights, wmin=0.0, wmax=1.0, im=None, figsize=(5, 5)):
+def plot_weights(weights: torch.Tensor, wmin: Optional[float] = None, wmax: Optional[float] = None,
+                 im: Optional[AxesImage] = None, figsize: Tuple[int, int] = (5, 5)) -> AxesImage:
+    # language=rst
     """
     Plot a connection weight matrix.
 
-    Inputs:
-
-        | :code:`weights` (:code:`torch.Tensor`): Weight matrix of Connection object.
-        | :code:`wmin` (:code:`float`): Minimum allowed weight value.
-        | :code:`wmax` (:code:`float`): Maximum allowed weight value.
-        | :code:`im` (:code:`matplotlib.image.AxesImage`): Used for re-drawing the weights plot.
-        | :code:`figsize` (:code:`tuple(int)`): Horizontal, vertical figure size in inches.
-
-    Returns:
-
-        | (:code:`im` (:code:`matplotlib.image.AxesImage`): Used for re-drawing the weights plot.
-    """
+    :param weights: Weight matrix of ``Connection`` object.
+    :param wmin: Minimum allowed weight value.
+    :param wmax: Maximum allowed weight value.
+    :param im: Used for re-drawing the weights plot.
+    :param figsize: Horizontal, vertical figure size in inches.
+    :return: ``AxesImage`` for re-drawing the weights plot.
+    """
+    if wmin is None:
+        wmin = weights.min()
+
+    if wmax is None:
+        wmax = weights.max()
+
     if not im:
         fig, ax = plt.subplots(figsize=figsize)
         ax.set_title('Connection weights')
@@ -463,21 +369,18 @@
     return im
 
 
-def plot_conv2d_weights(weights, wmin=0.0, wmax=1.0, im=None, figsize=(5, 5)):
+def plot_conv2d_weights(weights: torch.Tensor, wmin: float = 0.0, wmax: float = 1.0, im: Optional[AxesImage] = None,
+                        figsize: Tuple[int, int] = (5, 5)) -> AxesImage:
+    # language=rst
     """
     Plot a connection weight matrix of a Conv2dConnection.
 
-    Inputs:
-
-        | :code:`weights` (:code:`torch.Tensor`): Weight matrix of Conv2dConnection object.
-        | :code:`wmin` (:code:`float`): Minimum allowed weight value.
-        | :code:`wmax` (:code:`float`): Maximum allowed weight value.
-        | :code:`im` (:code:`matplotlib.image.AxesImage`): Used for re-drawing the weights plot.
-        | :code:`figsize` (:code:`tuple(int)`): Horizontal, vertical figure size in inches.
-
-    Returns:
-
-        | (:code:`im` (:code:`matplotlib.image.AxesImage`): Used for re-drawing the weights plot.
+    :param weights: Weight matrix of Conv2dConnection object.
+    :param wmin: Minimum allowed weight value.
+    :param wmax: Maximum allowed weight value.
+    :param im: Used for re-drawing the weights plot.
+    :param figsize: Horizontal, vertical figure size in inches.
+    :return: Used for re-drawing the weights plot.
     """
     n_sqrt = int(np.ceil(np.sqrt(weights.size(0))))
     height = weights.size(2)
@@ -488,8 +391,7 @@
         for j in range(n_sqrt):
             if i * n_sqrt + j < weights.size(0):
                 fltr = weights[i * n_sqrt + j].view(height, width)
-                reshaped[i * height : (i + 1) * height,
-                        (j % n_sqrt) * width : ((j % n_sqrt) + 1) * width] = fltr
+                reshaped[i * height: (i + 1) * height, (j % n_sqrt) * width: ((j % n_sqrt) + 1) * width] = fltr
 
     if not im:
         fig, ax = plt.subplots(figsize=figsize)
@@ -516,32 +418,27 @@
     return im
 
 
-def plot_locally_connected_weights(weights, n_filters, kernel_size, conv_size, locations,
-                            input_sqrt, wmin=0.0, wmax=1.0, im=None, figsize=(5, 5)):
-    """
-    Plot a connection weight matrix of a :code:`Connection` with
-    `locally connected structure <http://yann.lecun.com/exdb/publis/pdf/gregor-nips-11.pdf>_.
-
-    Inputs:
-
-        | :code:`weights` (:code:`torch.Tensor`): Weight matrix of Conv2dConnection object.
-        | :code:`n_filters` (:code:`int`): No. of convolution kernels in use.
-        | :code:`kernel_size` (:code:`int`): Side length of 2D convolution kernels.
-        | :code:`conv_size` (:code:`int`): Side length of 2D convolution population.
-        | :code:`locations` (:code:`torch.Tensor`): Indices of input
-            receptive fields for convolution population neurons.
-        | :code:`input_sqrt` (:code:`int`): Side length of 2D input data.
-        | :code:`wmin` (:code:`float`): Minimum allowed weight value.
-        | :code:`wmax` (:code:`float`): Maximum allowed weight value.
-        | :code:`im` (:code:`matplotlib.image.AxesImage`): Used for re-drawing the weights plot.
-        | :code:`figsize` (:code:`tuple(int)`): Horizontal, vertical figure size in inches.
-
-    Returns:
-
-        | (:code:`im` (:code:`matplotlib.image.AxesImage`): Used for re-drawing the weights plot.
-    """
-    reshaped = reshape_locally_connected_weights(weights, n_filters, kernel_size,
-                                                 conv_size, locations, input_sqrt)
+def plot_locally_connected_weights(weights: torch.Tensor, n_filters: int, kernel_size: int, conv_size: int,
+                                   locations: torch.Tensor, input_sqrt: int, wmin: float = 0.0, wmax: float = 1.0,
+                                   im: Optional[AxesImage] = None, figsize: Tuple[int, int] = (5, 5)) -> AxesImage:
+    # language=rst
+    """
+    Plot a connection weight matrix of a :code:`Connection` with `locally connected structure
+    <http://yann.lecun.com/exdb/publis/pdf/gregor-nips-11.pdf>_.
+
+    :param weights: Weight matrix of Conv2dConnection object.
+    :param n_filters: No. of convolution kernels in use.
+    :param kernel_size: Side length of 2D convolution kernels.
+    :param conv_size: Side length of 2D convolution population.
+    :param locations: Indices of input receptive fields for convolution population neurons.
+    :param input_sqrt: Side length of 2D input data.
+    :param wmin: Minimum allowed weight value.
+    :param wmax: Maximum allowed weight value.
+    :param im: Used for re-drawing the weights plot.
+    :param figsize: Horizontal, vertical figure size in inches.
+    :return: Used for re-drawing the weights plot.
+    """
+    reshaped = reshape_locally_connected_weights(weights, n_filters, kernel_size, conv_size, locations, input_sqrt)
 
     n_sqrt = int(np.ceil(np.sqrt(n_filters)))
 
@@ -570,24 +467,17 @@
     return im
 
 
-def plot_assignments(assignments, im=None, figsize=(5, 5), classes=None):
+def plot_assignments(assignments: torch.Tensor, im: Optional[AxesImage] = None, figsize: Tuple[int, int] = (5, 5),
+                     classes: Optional[Sized] = None) -> AxesImage:
+    # language=rst
     """
     Plot the two-dimensional neuron assignments.
 
-    Inputs:
-
-        | :code:`assignments` (:code:`torch.Tensor`): Vector of neuron label assignments.
-        | :code:`im` (:code:`matplotlib.image.AxesImage`):
-        Used for re-drawing the assignments plot.
-        | :code:`figsize` (:code:`tuple(int)`):
-        Horizontal, vertical figure size in inches.
-        | :code:`classes` (:code:`iterable`): Iterable of
-        labels for colorbar ticks corresponding to data labels.
-
-    Returns:
-
-        | (:code:`im` (:code:`matplotlib.image.AxesImage`):
-        Used for re-drawing the assigments plot.
+    :param assignments: Vector of neuron label assignments.
+    :param im: Used for re-drawing the assignments plot.
+    :param figsize: Horizontal, vertical figure size in inches.
+    :param classes: Iterable of labels for colorbar ticks corresponding to data labels.
+    :return: Used for re-drawing the assigments plot.
     """
     if not im:
         fig, ax = plt.subplots(figsize=figsize)
@@ -612,23 +502,16 @@
     return im
 
 
-def plot_performance(performances, ax=None, figsize=(7, 4)):
+def plot_performance(performances: Dict[str, List[float]], ax: Optional[Axes] = None,
+                     figsize: Tuple[int, int] = (7, 4)) -> Axes:
+    # language=rst
     """
     Plot training accuracy curves.
 
-    Inputs:
-
-        | :code:`performances` (:code:`dict(list(float))`):
-        Lists of training accuracy estimates per voting scheme.
-        | :code:`ax` (:code:`matplotlib.axes.Axes`):
-        Used for re-drawing the performance plot.
-        | :code:`figsize` (:code:`tuple(int)`):
-        Horizontal, vertical figure size in inches.
-
-    Returns:
-
-        | (:code:`ax` (:code:`matplotlib.axes.Axes`):
-        Used for re-drawing the performance plot.
+    :param performances: Lists of training accuracy estimates per voting scheme.
+    :param ax: Used for re-drawing the performance plot.
+    :param figsize: Horizontal, vertical figure size in inches.
+    :return: Used for re-drawing the performance plot.
     """
     if not ax:
         _, ax = plt.subplots(figsize=figsize)
@@ -647,152 +530,31 @@
     return ax
 
 
-def plot_general(monitor=None, ims=None, axes=None, labels=None, parameters=None, figsize=(8,4.5)):
-    """
-    General plotting function for variables being monitored.
-
-    Inputs:
-
-        | :code:`monitor` (:code:`monitors.Monitor`):
-        Contains state variables to be plotted.
-        | :code:`ims` (:code:`list(matplotlib.image.AxesImage)`):
-        Used for re-drawing plots.
-        | :code:`axes` (:code:`list(matplotlib.axes.Axes)`):
-        Used for re-drawing plots.
-        | :code:`labels` (:code:`dict(dict(string))`):
-        Used to set axis labels and titles for plotted variables.
-        | :code:`parameters` (:code:`dict(dict(tuples(int)))`):
-        Set time, number of neurons for plotted variables.
-        | :code:`figsize` (:code:`tuple(int)`):
-        Horizontal, vertical figure size in inches.
-
-    Returns:
-
-        | (:code:`ims` (:code:`list(matplotlib.axes.Axes)):
-        Used for re-drawing plots.
-        | (:code:`axes` (:code:`list(matplotlib.image.AxesImage)`):
-        Used for re-drawing plots.
-    """
-    default = {'xlabel' : 'Simulation time', 'ylabel' : 'Index'}
-
-    if monitor is None:
-        print("Did you forget to provide monitors?")
-        raise TypeError
-
-    if labels is None:
-        labels = {var : {'title' : 'Recording of %s'%(var),
-                         'xlabel' : 'Simulation time',
-                         'ylabel' : 'Index'} for var in monitor.state_vars}
-
-    # Default axis parameters
-    else:
-        for var in monitor.state_vars:
-            for lb in ['title', 'xlabel', 'ylabel']:
-
-                if lb not in labels[var].keys() and lb == 'title':
-                    labels[var][lb] = 'Recording of %s'%var
-
-                elif lb not in labels[var].keys():
-                    labels[var][lb] = default[lb]
-
-    if parameters is None:
-        # Monitor object is of a class in nodes
-        parameters = {var : {'time' : (0, monitor.get(var).shape[1]),
-                           'n_neurons' : (0, monitor.get(var).shape[0]),
-                           'cmap' : 'binary'} for var in monitor.state_vars}
-
-    else:
-        #if type(monitor.obj) in nodes.__dict__.values():
-        for var in monitor.state_vars:
-            if 'time' not in parameters[var].keys():
-                parameters[var]['time'] = (0, monitor.get(var).shape[1])
-
-            if 'n_neurons' not in parameters[var].keys():
-                parameters[var]['n_neurons'] = (0, monitor.get(var).shape[0])
-
-            if 'cmap' not in parameters[var].keys():
-                parameters[var]['cmap'] = 'binary'
-
-    n_subplots = len(monitor.state_vars)
-    if not ims:
-        fig, axes = plt.subplots(n_subplots, 1, figsize=figsize)
-        ims = []
-
-        if n_subplots == 1:
-            for var in monitor.state_vars:
-                # For Weights
-                if parameters[var]['cmap'] == 'hot_r' or parameters[var]['cmap'] == 'hot':
-                    ims.append(axes.matshow(monitor.get(var)[parameters[var]['n_neurons'][0]:parameters[var]['n_neurons'][1],
-                                            parameters[var]['time'][0]:parameters[var]['time'][1]]))
-                else:
-                    ims.append(axes.imshow(monitor.get(var)[parameters[var]['n_neurons'][0]:parameters[var]['n_neurons'][1],
-                                           parameters[var]['time'][0]:parameters[var]['time'][1]]))
-
-                plt.title(labels[var]['title'])
-                plt.xlabel(labels[var]['xlabel'])
-                plt.ylabel(labels[var]['ylabel'])
-
-            axes.set_aspect('auto')
-
-        else: # Plot each monitor variable at a time
-            for i, var in enumerate(monitor.state_vars):
-                if parameters[var]['cmap'] == 'hot_r' or parameters[var]['cmap'] == 'hot':
-                    ims.append(axes[i].matshow(monitor.get(var)[parameters[var]['n_neurons'][0]:parameters[var]['n_neurons'][1],
-                                               parameters[var]['time'][0]:parameters[var]['time'][1]]))
-                else:
-                    ims.append(axes[i].imshow(monitor.get(var)[parameters[var]['n_neurons'][0]:parameters[var]['n_neurons'][1],
-                                              parameters[var]['time'][0]:parameters[var]['time'][1]]))
-
-                axes.set_title(labels[var]['title'])
-                axes.set_xlabel(labels[var]['xlabel'])
-                axes.set_ylabel(labels[var]['ylabel'])
-
-            axes.set_aspect('auto')
-
-    # axes given
-    else:
-        assert(len(ims) == n_subplots)
-
-    return ims, axes
-
-
-def plot_voltages(voltages, ims=None, axes=None, time=None, n_neurons={}, figsize=(8, 4.5)):
+def plot_voltages(voltages: Dict[str, torch.Tensor], ims: Optional[List[AxesImage]] = None,
+                  axes: Optional[List[Axes]] = None, time: Tuple[int, int] = None,
+                  n_neurons: Optional[Dict[str, Tuple[int, int]]] = None,
+                  figsize: Tuple[float, float] = (8.0, 4.5)) -> Tuple[List[Axes], List[AxesImage]]:
+    # language=rst
     """
     Plot voltages for any group(s) of neurons.
 
-    Inputs:
-
-        | :code:`voltages` (:code:`dict(torch.Tensor`)): Contains voltage data by neuron layers.
-        | :code:`ims` (:code:`list(matplotlib.image.AxesImage)`): Used for re-drawing the spike plots.
-        | :code:`axes` (:code:`list(matplotlib.axes.Axes)`): Used for re-drawing the spike plots.
-        | :code:`time` (:code:`tuple(int)`): Plot voltages of neurons in given time range. Default is entire simulation time.
-        | :code:`n_neurons` (:code:`dict(tuple(int))`): Plot voltages of neurons in given range of neurons. Default is all neurons.
-        | :code:`figsize` (:code:`tuple(int)`): Horizontal, vertical figure size in inches.
-
-    Returns:
-
-        | (:code:`ims` (:code:`list(matplotlib.axes.Axes)): Used for re-drawing the voltage plots.
-        | (:code:`axes` (:code:`list(matplotlib.image.AxesImage)`): Used for re-drawing the voltage plots.
-
+    :param voltages: Contains voltage data by neuron layers.
+    :param ims: Used for re-drawing the plots.
+    :param axes: Used for re-drawing the plots.
+    :param time: Plot voltages of neurons in given time range. Default is entire simulation time.
+    :param n_neurons: Plot voltages of neurons in given range of neurons. Default is all neurons.
+    :param figsize: Horizontal, vertical figure size in inches.
+    :return: ``ims, axes``: Used for re-drawing the plots.
     """
     n_subplots = len(voltages.keys())
 
-    # Confirm only 2 values for time were given
-    if time is not None:
-        assert(len(time) == 2)
-        assert(time[0] < time[1])
-
-    else:  # Set it for entire duration
+    if time is None:
         for key in voltages.keys():
             time = (0, voltages[key].shape[1])
             break
 
-    # Number of neurons setup
-    if len(n_neurons.keys()) != 0:
-        # Don't have to give numbers for all keys
-        assert(len(n_neurons.keys()) <= n_subplots)
-        # Keys given must be same as the ones used in spikes dict
-        assert(all(key in voltages.keys() for key in n_neurons.keys()))
+    if n_neurons is None:
+        n_neurons = {}
 
     for key, val in voltages.items():
         if key not in n_neurons.keys():
@@ -817,13 +579,12 @@
 
         else:  # Plot each layer at a time
             for i, datum in enumerate(voltages.items()):
-                    ims.append(axes[i].matshow(datum[1][n_neurons[datum[0]][0]:n_neurons[datum[0]][1],
-                                               time[0]:time[1]]))
-                    axes[i].set_title('%s voltages for neurons (%d - %d) from t = %d to %d ' % (datum[0],
-                                                                                               n_neurons[datum[0]][0],
-                                                                                               n_neurons[datum[0]][1],
-                                                                                               time[0],
-                                                                                               time[1]))
+                ims.append(axes[i].matshow(datum[1][n_neurons[datum[0]][0]:n_neurons[datum[0]][1], time[0]:time[1]]))
+                axes[i].set_title('%s voltages for neurons (%d - %d) from t = %d to %d ' % (datum[0],
+                                                                                            n_neurons[datum[0]][0],
+                                                                                            n_neurons[datum[0]][1],
+                                                                                            time[0],
+                                                                                            time[1]))
 
             for ax in axes:
                 ax.set_aspect('auto')
@@ -835,8 +596,7 @@
         if n_subplots == 1:  # Plotting only one image
             for datum in voltages.items():
                 axes.clear()
-                axes.matshow(voltages[datum[0]][n_neurons[datum[0]][0]:n_neurons[datum[0]][1],
-                             time[0]:time[1]])
+                axes.matshow(voltages[datum[0]][n_neurons[datum[0]][0]:n_neurons[datum[0]][1], time[0]:time[1]])
                 axes.set_title('%s voltages for neurons (%d - %d) from t = %d to %d ' % (datum[0],
                                                                                          n_neurons[datum[0]][0],
                                                                                          n_neurons[datum[0]][1],
@@ -848,8 +608,7 @@
         else: # Plot each layer at a time
             for i, datum in enumerate(voltages.items()):
                 axes[i].clear()
-                axes[i].matshow(voltages[datum[0]][n_neurons[datum[0]][0]:n_neurons[datum[0]][1],
-                                time[0]:time[1]])
+                axes[i].matshow(voltages[datum[0]][n_neurons[datum[0]][0]:n_neurons[datum[0]][1], time[0]:time[1]])
                 axes[i].set_title('%s voltages for neurons (%d - %d) from t = %d to %d ' % (datum[0],
                                                                                             n_neurons[datum[0]][0],
                                                                                             n_neurons[datum[0]][1],
