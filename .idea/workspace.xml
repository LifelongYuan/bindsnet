<?xml version="1.0" encoding="UTF-8"?>
<project version="4">
  <component name="BranchesTreeState">
    <expand>
      <path>
        <item name="ROOT" type="e8cecc67:BranchNodeDescriptor" />
        <item name="LOCAL_ROOT" type="e8cecc67:BranchNodeDescriptor" />
      </path>
      <path>
        <item name="ROOT" type="e8cecc67:BranchNodeDescriptor" />
        <item name="REMOTE_ROOT" type="e8cecc67:BranchNodeDescriptor" />
      </path>
      <path>
        <item name="ROOT" type="e8cecc67:BranchNodeDescriptor" />
        <item name="REMOTE_ROOT" type="e8cecc67:BranchNodeDescriptor" />
        <item name="GROUP_NODE:origin" type="e8cecc67:BranchNodeDescriptor" />
      </path>
    </expand>
    <select>
      <path>
        <item name="ROOT" type="e8cecc67:BranchNodeDescriptor" />
        <item name="LOCAL_ROOT" type="e8cecc67:BranchNodeDescriptor" />
        <item name="BRANCH:master" type="e8cecc67:BranchNodeDescriptor" />
      </path>
    </select>
  </component>
  <component name="ChangeListManager">
<<<<<<< HEAD
    <list default="true" id="e4363d73-42c6-4fb0-8aa1-7d933d673379" name="Default Changelist" comment="Done with the encoding of IO (still exist some bugs)" />
=======
    <list default="true" id="e4363d73-42c6-4fb0-8aa1-7d933d673379" name="Default Changelist" comment="encoding 中更新 了写法">
      <change beforePath="$PROJECT_DIR$/.idea/workspace.xml" beforeDir="false" afterPath="$PROJECT_DIR$/.idea/workspace.xml" afterDir="false" />
      <change beforePath="$PROJECT_DIR$/bindsnet/encoding/encodings.py" beforeDir="false" afterPath="$PROJECT_DIR$/bindsnet/encoding/encodings.py" afterDir="false" />
    </list>
>>>>>>> 6c023fee
    <option name="SHOW_DIALOG" value="false" />
    <option name="HIGHLIGHT_CONFLICTS" value="true" />
    <option name="HIGHLIGHT_NON_ACTIVE_CHANGELIST" value="false" />
    <option name="LAST_RESOLUTION" value="IGNORE" />
  </component>
  <component name="Git.Settings">
    <option name="RECENT_BRANCH_BY_REPOSITORY">
      <map>
        <entry key="$PROJECT_DIR$" value="master" />
      </map>
    </option>
    <option name="RECENT_GIT_ROOT_PATH" value="$PROJECT_DIR$" />
  </component>
  <component name="ProjectId" id="1qBnZEEuhJgkquF8pG6lvqq33DP" />
  <component name="ProjectLevelVcsManager" settingsEditedManually="true">
    <ConfirmationsSetting value="2" id="Add" />
  </component>
  <component name="ProjectViewState">
    <option name="hideEmptyMiddlePackages" value="true" />
    <option name="showLibraryContents" value="true" />
  </component>
  <component name="PropertiesComponent">
    <property name="ASKED_ADD_EXTERNAL_FILES" value="true" />
    <property name="ASKED_SHARE_PROJECT_CONFIGURATION_FILES" value="true" />
    <property name="RunOnceActivity.OpenProjectViewOnStart" value="true" />
    <property name="last_opened_file_path" value="$PROJECT_DIR$" />
    <property name="settings.editor.selected.configurable" value="editor.preferences.tabs" />
  </component>
  <component name="RunManager" selected="Python.Cerebellum">
    <configuration name="Cerebellum" type="PythonConfigurationType" factoryName="Python" nameIsGenerated="true">
      <module name="Cloud" />
      <option name="INTERPRETER_OPTIONS" value="" />
      <option name="PARENT_ENVS" value="true" />
      <envs>
        <env name="PYTHONUNBUFFERED" value="1" />
      </envs>
      <option name="SDK_HOME" value="C:\Users\LYS\Desktop\Cloud\venv\Scripts\python.exe" />
      <option name="WORKING_DIRECTORY" value="$PROJECT_DIR$/bindsnet/My_Coding" />
      <option name="IS_MODULE_SDK" value="false" />
      <option name="ADD_CONTENT_ROOTS" value="true" />
      <option name="ADD_SOURCE_ROOTS" value="true" />
      <option name="SCRIPT_NAME" value="$PROJECT_DIR$/bindsnet/My_Coding/Cerebellum.py" />
      <option name="PARAMETERS" value="" />
      <option name="SHOW_COMMAND_LINE" value="false" />
      <option name="EMULATE_TERMINAL" value="false" />
      <option name="MODULE_MODE" value="false" />
      <option name="REDIRECT_INPUT" value="false" />
      <option name="INPUT_FILE" value="" />
      <method v="2" />
    </configuration>
    <configuration name="main" type="PythonConfigurationType" factoryName="Python" nameIsGenerated="true">
      <module name="CereSNN" />
      <option name="INTERPRETER_OPTIONS" value="" />
      <option name="PARENT_ENVS" value="true" />
      <envs>
        <env name="PYTHONUNBUFFERED" value="1" />
      </envs>
      <option name="SDK_HOME" value="" />
      <option name="WORKING_DIRECTORY" value="$PROJECT_DIR$" />
      <option name="IS_MODULE_SDK" value="true" />
      <option name="ADD_CONTENT_ROOTS" value="true" />
      <option name="ADD_SOURCE_ROOTS" value="true" />
      <option name="SCRIPT_NAME" value="$PROJECT_DIR$/main.py" />
      <option name="PARAMETERS" value="" />
      <option name="SHOW_COMMAND_LINE" value="false" />
      <option name="EMULATE_TERMINAL" value="false" />
      <option name="MODULE_MODE" value="false" />
      <option name="REDIRECT_INPUT" value="false" />
      <option name="INPUT_FILE" value="" />
      <method v="2" />
    </configuration>
    <configuration name="utils" type="PythonConfigurationType" factoryName="Python" temporary="true" nameIsGenerated="true">
      <module name="Cloud" />
      <option name="INTERPRETER_OPTIONS" value="" />
      <option name="PARENT_ENVS" value="true" />
      <envs>
        <env name="PYTHONUNBUFFERED" value="1" />
      </envs>
      <option name="SDK_HOME" value="" />
      <option name="WORKING_DIRECTORY" value="$PROJECT_DIR$/bindsnet" />
      <option name="IS_MODULE_SDK" value="true" />
      <option name="ADD_CONTENT_ROOTS" value="true" />
      <option name="ADD_SOURCE_ROOTS" value="true" />
      <option name="SCRIPT_NAME" value="$PROJECT_DIR$/bindsnet/utils.py" />
      <option name="PARAMETERS" value="" />
      <option name="SHOW_COMMAND_LINE" value="false" />
      <option name="EMULATE_TERMINAL" value="false" />
      <option name="MODULE_MODE" value="false" />
      <option name="REDIRECT_INPUT" value="false" />
      <option name="INPUT_FILE" value="" />
      <method v="2" />
    </configuration>
    <recent_temporary>
      <list>
        <item itemvalue="Python.utils" />
      </list>
    </recent_temporary>
  </component>
  <component name="SpellCheckerSettings" RuntimeDictionaries="0" Folders="0" CustomDictionaries="0" DefaultDictionary="application-level" UseSingleDictionary="true" transferred="true" />
  <component name="TaskManager">
    <task active="true" id="Default" summary="Default task">
      <changelist id="e4363d73-42c6-4fb0-8aa1-7d933d673379" name="Default Changelist" comment="" />
      <created>1616561903507</created>
      <option name="number" value="Default" />
      <option name="presentableId" value="Default" />
      <updated>1616561903507</updated>
    </task>
    <task id="LOCAL-00001" summary="first time to create a project">
      <created>1616562211667</created>
      <option name="number" value="00001" />
      <option name="presentableId" value="LOCAL-00001" />
      <option name="project" value="LOCAL" />
      <updated>1616562211667</updated>
    </task>
    <task id="LOCAL-00002" summary="wow gitee is fast">
      <created>1616682937394</created>
      <option name="number" value="00002" />
      <option name="presentableId" value="LOCAL-00002" />
      <option name="project" value="LOCAL" />
      <updated>1616682937394</updated>
    </task>
    <task id="LOCAL-00003" summary="zhb is changing">
      <created>1616999542769</created>
      <option name="number" value="00003" />
      <option name="presentableId" value="LOCAL-00003" />
      <option name="project" value="LOCAL" />
      <updated>1616999542770</updated>
    </task>
    <task id="LOCAL-00004" summary="1212121">
      <created>1616999972183</created>
      <option name="number" value="00004" />
      <option name="presentableId" value="LOCAL-00004" />
      <option name="project" value="LOCAL" />
      <updated>1616999972183</updated>
    </task>
    <task id="LOCAL-00005" summary="22.52">
      <created>1617029889784</created>
      <option name="number" value="00005" />
      <option name="presentableId" value="LOCAL-00005" />
      <option name="project" value="LOCAL" />
      <updated>1617029889784</updated>
    </task>
    <task id="LOCAL-00006" summary="23:01">
      <created>1617030119613</created>
      <option name="number" value="00006" />
      <option name="presentableId" value="LOCAL-00006" />
      <option name="project" value="LOCAL" />
      <updated>1617030119613</updated>
    </task>
    <task id="LOCAL-00007" summary="1313">
      <created>1617001898777</created>
      <option name="number" value="00007" />
      <option name="presentableId" value="LOCAL-00007" />
      <option name="project" value="LOCAL" />
      <updated>1617001898777</updated>
    </task>
    <task id="LOCAL-00008" summary="1313">
      <created>1617002230042</created>
      <option name="number" value="00008" />
      <option name="presentableId" value="LOCAL-00008" />
      <option name="project" value="LOCAL" />
      <updated>1617002230042</updated>
    </task>
    <task id="LOCAL-00009" summary="1313">
      <created>1617002340889</created>
      <option name="number" value="00009" />
      <option name="presentableId" value="LOCAL-00009" />
      <option name="project" value="LOCAL" />
      <updated>1617002340889</updated>
    </task>
    <task id="LOCAL-00010" summary="1313">
      <created>1617002663751</created>
      <option name="number" value="00010" />
      <option name="presentableId" value="LOCAL-00010" />
      <option name="project" value="LOCAL" />
      <updated>1617002663751</updated>
    </task>
    <task id="LOCAL-00011" summary="clear the README">
      <created>1617086293580</created>
      <option name="number" value="00011" />
      <option name="presentableId" value="LOCAL-00011" />
      <option name="project" value="LOCAL" />
      <updated>1617086293580</updated>
    </task>
    <task id="LOCAL-00012" summary="clear the README">
      <created>1617371477238</created>
      <option name="number" value="00012" />
      <option name="presentableId" value="LOCAL-00012" />
      <option name="project" value="LOCAL" />
      <updated>1617371477238</updated>
    </task>
    <task id="LOCAL-00013" summary="update">
      <created>1617371541965</created>
      <option name="number" value="00013" />
      <option name="presentableId" value="LOCAL-00013" />
      <option name="project" value="LOCAL" />
      <updated>1617371541965</updated>
    </task>
    <task id="LOCAL-00014" summary="update">
      <created>1617376266385</created>
      <option name="number" value="00014" />
      <option name="presentableId" value="LOCAL-00014" />
      <option name="project" value="LOCAL" />
      <updated>1617376266386</updated>
    </task>
    <task id="LOCAL-00015" summary="Done with the encoding of IO (still exist some bugs)">
      <created>1617434644913</created>
      <option name="number" value="00015" />
      <option name="presentableId" value="LOCAL-00015" />
      <option name="project" value="LOCAL" />
      <updated>1617434644913</updated>
    </task>
    <option name="localTasksCounter" value="16" />
    <servers />
  </component>
  <component name="Vcs.Log.Tabs.Properties">
    <option name="TAB_STATES">
      <map>
        <entry key="MAIN">
          <value>
            <State>
              <option name="FILTERS">
                <map>
                  <entry key="branch">
                    <value>
                      <list>
                        <option value="master" />
                      </list>
                    </value>
                  </entry>
                </map>
              </option>
            </State>
          </value>
        </entry>
      </map>
    </option>
    <option name="oldMeFiltersMigrated" value="true" />
  </component>
  <component name="VcsManagerConfiguration">
    <option name="ADD_EXTERNAL_FILES_SILENTLY" value="true" />
    <MESSAGE value="first time to create a project" />
    <MESSAGE value="wow gitee is fast" />
    <MESSAGE value="zhb is changing" />
    <MESSAGE value="1212121" />
    <MESSAGE value="22.52" />
    <MESSAGE value="23:01" />
    <MESSAGE value="1313" />
    <MESSAGE value="clear the README" />
    <MESSAGE value="_" />
    <MESSAGE value="update" />
    <MESSAGE value="Done with the encoding of IO (still exist some bugs)" />
    <option name="LAST_COMMIT_MESSAGE" value="Done with the encoding of IO (still exist some bugs)" />
  </component>
  <component name="WindowStateProjectService">
    <state x="93" y="93" width="1255" height="735" key="DiffContextDialog" timestamp="1617458353476">
      <screen x="0" y="0" width="1440" height="920" />
    </state>
    <state x="93" y="93" width="1255" height="735" key="DiffContextDialog/0.0.1440.920@0.0.1440.920" timestamp="1617458353476" />
    <state width="1419" height="251" key="GridCell.Tab.0.bottom" timestamp="1617458045693">
      <screen x="0" y="0" width="1440" height="920" />
    </state>
    <state width="1419" height="251" key="GridCell.Tab.0.bottom/0.0.1440.920@0.0.1440.920" timestamp="1617458045693" />
    <state width="1419" height="251" key="GridCell.Tab.0.center" timestamp="1617458045693">
      <screen x="0" y="0" width="1440" height="920" />
    </state>
    <state width="1419" height="251" key="GridCell.Tab.0.center/0.0.1440.920@0.0.1440.920" timestamp="1617458045693" />
    <state width="1419" height="251" key="GridCell.Tab.0.left" timestamp="1617458045693">
      <screen x="0" y="0" width="1440" height="920" />
    </state>
    <state width="1419" height="251" key="GridCell.Tab.0.left/0.0.1440.920@0.0.1440.920" timestamp="1617458045693" />
    <state width="1419" height="251" key="GridCell.Tab.0.right" timestamp="1617458045693">
      <screen x="0" y="0" width="1440" height="920" />
    </state>
    <state width="1419" height="251" key="GridCell.Tab.0.right/0.0.1440.920@0.0.1440.920" timestamp="1617458045693" />
    <state x="357" y="221" key="MultipleFileMergeDialog" timestamp="1617458166478">
      <screen x="0" y="0" width="1440" height="920" />
    </state>
    <state x="357" y="221" key="MultipleFileMergeDialog/0.0.1440.920@0.0.1440.920" timestamp="1617458166478" />
  </component>
  <component name="XDebuggerManager">
    <breakpoint-manager>
      <breakpoints>
        <line-breakpoint enabled="true" suspend="THREAD" type="python-line">
          <url>file://$PROJECT_DIR$/bindsnet/network/topology.py</url>
          <option name="timeStamp" value="2" />
        </line-breakpoint>
      </breakpoints>
    </breakpoint-manager>
  </component>
</project><|MERGE_RESOLUTION|>--- conflicted
+++ resolved
@@ -25,14 +25,10 @@
     </select>
   </component>
   <component name="ChangeListManager">
-<<<<<<< HEAD
-    <list default="true" id="e4363d73-42c6-4fb0-8aa1-7d933d673379" name="Default Changelist" comment="Done with the encoding of IO (still exist some bugs)" />
-=======
     <list default="true" id="e4363d73-42c6-4fb0-8aa1-7d933d673379" name="Default Changelist" comment="encoding 中更新 了写法">
       <change beforePath="$PROJECT_DIR$/.idea/workspace.xml" beforeDir="false" afterPath="$PROJECT_DIR$/.idea/workspace.xml" afterDir="false" />
       <change beforePath="$PROJECT_DIR$/bindsnet/encoding/encodings.py" beforeDir="false" afterPath="$PROJECT_DIR$/bindsnet/encoding/encodings.py" afterDir="false" />
     </list>
->>>>>>> 6c023fee
     <option name="SHOW_DIALOG" value="false" />
     <option name="HIGHLIGHT_CONFLICTS" value="true" />
     <option name="HIGHLIGHT_NON_ACTIVE_CHANGELIST" value="false" />
@@ -238,14 +234,7 @@
       <option name="project" value="LOCAL" />
       <updated>1617376266386</updated>
     </task>
-    <task id="LOCAL-00015" summary="Done with the encoding of IO (still exist some bugs)">
-      <created>1617434644913</created>
-      <option name="number" value="00015" />
-      <option name="presentableId" value="LOCAL-00015" />
-      <option name="project" value="LOCAL" />
-      <updated>1617434644913</updated>
-    </task>
-    <option name="localTasksCounter" value="16" />
+    <option name="localTasksCounter" value="15" />
     <servers />
   </component>
   <component name="Vcs.Log.Tabs.Properties">
@@ -259,7 +248,7 @@
                   <entry key="branch">
                     <value>
                       <list>
-                        <option value="master" />
+                        <option value="origin/master" />
                       </list>
                     </value>
                   </entry>
@@ -284,8 +273,7 @@
     <MESSAGE value="clear the README" />
     <MESSAGE value="_" />
     <MESSAGE value="update" />
-    <MESSAGE value="Done with the encoding of IO (still exist some bugs)" />
-    <option name="LAST_COMMIT_MESSAGE" value="Done with the encoding of IO (still exist some bugs)" />
+    <option name="LAST_COMMIT_MESSAGE" value="update" />
   </component>
   <component name="WindowStateProjectService">
     <state x="93" y="93" width="1255" height="735" key="DiffContextDialog" timestamp="1617458353476">
