<?xml version="1.0" encoding="UTF-8"?>
<project version="4">
  <component name="BranchesTreeState">
    <expand>
      <path>
        <item name="ROOT" type="e8cecc67:BranchNodeDescriptor" />
        <item name="LOCAL_ROOT" type="e8cecc67:BranchNodeDescriptor" />
      </path>
      <path>
        <item name="ROOT" type="e8cecc67:BranchNodeDescriptor" />
        <item name="REMOTE_ROOT" type="e8cecc67:BranchNodeDescriptor" />
      </path>
      <path>
        <item name="ROOT" type="e8cecc67:BranchNodeDescriptor" />
        <item name="REMOTE_ROOT" type="e8cecc67:BranchNodeDescriptor" />
        <item name="GROUP_NODE:origin" type="e8cecc67:BranchNodeDescriptor" />
      </path>
    </expand>
    <select>
      <path>
        <item name="ROOT" type="e8cecc67:BranchNodeDescriptor" />
        <item name="LOCAL_ROOT" type="e8cecc67:BranchNodeDescriptor" />
        <item name="BRANCH:master" type="e8cecc67:BranchNodeDescriptor" />
      </path>
    </select>
  </component>
  <component name="ChangeListManager">
<<<<<<< HEAD
    <list default="true" id="e4363d73-42c6-4fb0-8aa1-7d933d673379" name="Default Changelist" comment="Done with the encoding of Input(b_RBF) and supervisor(Possion process)">
      <change beforePath="$PROJECT_DIR$/.idea/workspace.xml" beforeDir="false" afterPath="$PROJECT_DIR$/.idea/workspace.xml" afterDir="false" />
=======
    <list default="true" id="e4363d73-42c6-4fb0-8aa1-7d933d673379" name="Default Changelist" comment="encoding 中确定了伯努利编码的具体形式">
      <change beforePath="$PROJECT_DIR$/.idea/Cloud.iml" beforeDir="false" afterPath="$PROJECT_DIR$/.idea/Cloud.iml" afterDir="false" />
      <change beforePath="$PROJECT_DIR$/.idea/misc.xml" beforeDir="false" afterPath="$PROJECT_DIR$/.idea/misc.xml" afterDir="false" />
      <change beforePath="$PROJECT_DIR$/.idea/shelf/Uncommitted_changes_before_Update_at_2021_3_29_14_58__Default_Changelist_.xml" beforeDir="false" afterPath="$PROJECT_DIR$/.idea/shelf/Uncommitted_changes_before_Update_at_2021_3_29_14_58__Default_Changelist_.xml" afterDir="false" />
      <change beforePath="$PROJECT_DIR$/.idea/workspace.xml" beforeDir="false" afterPath="$PROJECT_DIR$/.idea/workspace.xml" afterDir="false" />
      <change beforePath="$PROJECT_DIR$/bindsnet/My_Coding/Cerebellum.py" beforeDir="false" afterPath="$PROJECT_DIR$/bindsnet/My_Coding/Cerebellum.py" afterDir="false" />
      <change beforePath="$PROJECT_DIR$/bindsnet/encoding/encodings.py" beforeDir="false" afterPath="$PROJECT_DIR$/bindsnet/encoding/encodings.py" afterDir="false" />
      <change beforePath="$PROJECT_DIR$/bindsnet/learning/__init__.py" beforeDir="false" afterPath="$PROJECT_DIR$/bindsnet/learning/__init__.py" afterDir="false" />
      <change beforePath="$PROJECT_DIR$/bindsnet/learning/learning.py" beforeDir="false" afterPath="$PROJECT_DIR$/bindsnet/learning/learning.py" afterDir="false" />
      <change beforePath="$PROJECT_DIR$/bindsnet/network/nodes.py" beforeDir="false" afterPath="$PROJECT_DIR$/bindsnet/network/nodes.py" afterDir="false" />
      <change beforePath="$PROJECT_DIR$/bindsnet/utils.py" beforeDir="false" afterPath="$PROJECT_DIR$/bindsnet/utils.py" afterDir="false" />
>>>>>>> 84cd133e
    </list>
    <option name="SHOW_DIALOG" value="false" />
    <option name="HIGHLIGHT_CONFLICTS" value="true" />
    <option name="HIGHLIGHT_NON_ACTIVE_CHANGELIST" value="false" />
    <option name="LAST_RESOLUTION" value="IGNORE" />
  </component>
  <component name="Git.Settings">
    <option name="RECENT_BRANCH_BY_REPOSITORY">
      <map>
        <entry key="$PROJECT_DIR$" value="master" />
      </map>
    </option>
    <option name="RECENT_GIT_ROOT_PATH" value="$PROJECT_DIR$" />
  </component>
  <component name="ProjectId" id="1qBnZEEuhJgkquF8pG6lvqq33DP" />
  <component name="ProjectLevelVcsManager" settingsEditedManually="true">
    <ConfirmationsSetting value="2" id="Add" />
  </component>
  <component name="ProjectViewState">
    <option name="hideEmptyMiddlePackages" value="true" />
    <option name="showLibraryContents" value="true" />
  </component>
  <component name="PropertiesComponent">
    <property name="ASKED_ADD_EXTERNAL_FILES" value="true" />
    <property name="ASKED_SHARE_PROJECT_CONFIGURATION_FILES" value="true" />
    <property name="RunOnceActivity.OpenProjectViewOnStart" value="true" />
    <property name="last_opened_file_path" value="$PROJECT_DIR$" />
    <property name="settings.editor.selected.configurable" value="editor.preferences.tabs" />
  </component>
  <component name="RunManager" selected="Python.Cerebellum">
    <configuration name="Cerebellum" type="PythonConfigurationType" factoryName="Python" nameIsGenerated="true">
      <module name="Cloud" />
      <option name="INTERPRETER_OPTIONS" value="" />
      <option name="PARENT_ENVS" value="true" />
      <envs>
        <env name="PYTHONUNBUFFERED" value="1" />
      </envs>
      <option name="SDK_HOME" value="D:\Anaconda\python.exe" />
      <option name="WORKING_DIRECTORY" value="$PROJECT_DIR$/bindsnet/My_Coding" />
      <option name="IS_MODULE_SDK" value="false" />
      <option name="ADD_CONTENT_ROOTS" value="true" />
      <option name="ADD_SOURCE_ROOTS" value="true" />
      <option name="SCRIPT_NAME" value="$PROJECT_DIR$/bindsnet/My_Coding/Cerebellum.py" />
      <option name="PARAMETERS" value="" />
      <option name="SHOW_COMMAND_LINE" value="false" />
      <option name="EMULATE_TERMINAL" value="false" />
      <option name="MODULE_MODE" value="false" />
      <option name="REDIRECT_INPUT" value="false" />
      <option name="INPUT_FILE" value="" />
      <method v="2" />
    </configuration>
    <configuration name="main" type="PythonConfigurationType" factoryName="Python" nameIsGenerated="true">
      <module name="CereSNN" />
      <option name="INTERPRETER_OPTIONS" value="" />
      <option name="PARENT_ENVS" value="true" />
      <envs>
        <env name="PYTHONUNBUFFERED" value="1" />
      </envs>
      <option name="SDK_HOME" value="" />
      <option name="WORKING_DIRECTORY" value="$PROJECT_DIR$" />
      <option name="IS_MODULE_SDK" value="true" />
      <option name="ADD_CONTENT_ROOTS" value="true" />
      <option name="ADD_SOURCE_ROOTS" value="true" />
      <option name="SCRIPT_NAME" value="$PROJECT_DIR$/main.py" />
      <option name="PARAMETERS" value="" />
      <option name="SHOW_COMMAND_LINE" value="false" />
      <option name="EMULATE_TERMINAL" value="false" />
      <option name="MODULE_MODE" value="false" />
      <option name="REDIRECT_INPUT" value="false" />
      <option name="INPUT_FILE" value="" />
      <method v="2" />
    </configuration>
    <configuration name="utils" type="PythonConfigurationType" factoryName="Python" temporary="true" nameIsGenerated="true">
      <module name="Cloud" />
      <option name="INTERPRETER_OPTIONS" value="" />
      <option name="PARENT_ENVS" value="true" />
      <envs>
        <env name="PYTHONUNBUFFERED" value="1" />
      </envs>
      <option name="SDK_HOME" value="D:\Anaconda\python.exe" />
      <option name="WORKING_DIRECTORY" value="$PROJECT_DIR$/bindsnet" />
      <option name="IS_MODULE_SDK" value="false" />
      <option name="ADD_CONTENT_ROOTS" value="true" />
      <option name="ADD_SOURCE_ROOTS" value="true" />
      <option name="SCRIPT_NAME" value="$PROJECT_DIR$/bindsnet/utils.py" />
      <option name="PARAMETERS" value="" />
      <option name="SHOW_COMMAND_LINE" value="false" />
      <option name="EMULATE_TERMINAL" value="false" />
      <option name="MODULE_MODE" value="false" />
      <option name="REDIRECT_INPUT" value="false" />
      <option name="INPUT_FILE" value="" />
      <method v="2" />
    </configuration>
    <list>
      <item itemvalue="Python.Cerebellum" />
      <item itemvalue="Python.main" />
      <item itemvalue="Python.utils" />
    </list>
    <recent_temporary>
      <list>
        <item itemvalue="Python.utils" />
      </list>
    </recent_temporary>
  </component>
  <component name="SpellCheckerSettings" RuntimeDictionaries="0" Folders="0" CustomDictionaries="0" DefaultDictionary="application-level" UseSingleDictionary="true" transferred="true" />
  <component name="TaskManager">
    <task active="true" id="Default" summary="Default task">
      <changelist id="e4363d73-42c6-4fb0-8aa1-7d933d673379" name="Default Changelist" comment="" />
      <created>1616561903507</created>
      <option name="number" value="Default" />
      <option name="presentableId" value="Default" />
      <updated>1616561903507</updated>
    </task>
    <task id="LOCAL-00001" summary="first time to create a project">
      <created>1616562211667</created>
      <option name="number" value="00001" />
      <option name="presentableId" value="LOCAL-00001" />
      <option name="project" value="LOCAL" />
      <updated>1616562211667</updated>
    </task>
    <task id="LOCAL-00002" summary="wow gitee is fast">
      <created>1616682937394</created>
      <option name="number" value="00002" />
      <option name="presentableId" value="LOCAL-00002" />
      <option name="project" value="LOCAL" />
      <updated>1616682937394</updated>
    </task>
    <task id="LOCAL-00003" summary="zhb is changing">
      <created>1616999542769</created>
      <option name="number" value="00003" />
      <option name="presentableId" value="LOCAL-00003" />
      <option name="project" value="LOCAL" />
      <updated>1616999542770</updated>
    </task>
    <task id="LOCAL-00004" summary="1212121">
      <created>1616999972183</created>
      <option name="number" value="00004" />
      <option name="presentableId" value="LOCAL-00004" />
      <option name="project" value="LOCAL" />
      <updated>1616999972183</updated>
    </task>
    <task id="LOCAL-00005" summary="22.52">
      <created>1617029889784</created>
      <option name="number" value="00005" />
      <option name="presentableId" value="LOCAL-00005" />
      <option name="project" value="LOCAL" />
      <updated>1617029889784</updated>
    </task>
    <task id="LOCAL-00006" summary="23:01">
      <created>1617030119613</created>
      <option name="number" value="00006" />
      <option name="presentableId" value="LOCAL-00006" />
      <option name="project" value="LOCAL" />
      <updated>1617030119613</updated>
    </task>
    <task id="LOCAL-00007" summary="1313">
      <created>1617001898777</created>
      <option name="number" value="00007" />
      <option name="presentableId" value="LOCAL-00007" />
      <option name="project" value="LOCAL" />
      <updated>1617001898777</updated>
    </task>
    <task id="LOCAL-00008" summary="1313">
      <created>1617002230042</created>
      <option name="number" value="00008" />
      <option name="presentableId" value="LOCAL-00008" />
      <option name="project" value="LOCAL" />
      <updated>1617002230042</updated>
    </task>
    <task id="LOCAL-00009" summary="1313">
      <created>1617002340889</created>
      <option name="number" value="00009" />
      <option name="presentableId" value="LOCAL-00009" />
      <option name="project" value="LOCAL" />
      <updated>1617002340889</updated>
    </task>
    <task id="LOCAL-00010" summary="1313">
      <created>1617002663751</created>
      <option name="number" value="00010" />
      <option name="presentableId" value="LOCAL-00010" />
      <option name="project" value="LOCAL" />
      <updated>1617002663751</updated>
    </task>
    <task id="LOCAL-00011" summary="clear the README">
      <created>1617086293580</created>
      <option name="number" value="00011" />
      <option name="presentableId" value="LOCAL-00011" />
      <option name="project" value="LOCAL" />
      <updated>1617086293580</updated>
    </task>
    <task id="LOCAL-00012" summary="clear the README">
      <created>1617371477238</created>
      <option name="number" value="00012" />
      <option name="presentableId" value="LOCAL-00012" />
      <option name="project" value="LOCAL" />
      <updated>1617371477238</updated>
    </task>
    <task id="LOCAL-00013" summary="update">
      <created>1617371541965</created>
      <option name="number" value="00013" />
      <option name="presentableId" value="LOCAL-00013" />
      <option name="project" value="LOCAL" />
      <updated>1617371541965</updated>
    </task>
    <task id="LOCAL-00014" summary="update">
      <created>1617376266385</created>
      <option name="number" value="00014" />
      <option name="presentableId" value="LOCAL-00014" />
      <option name="project" value="LOCAL" />
      <updated>1617376266386</updated>
    </task>
<<<<<<< HEAD
    <task id="LOCAL-00015" summary="Done with the encoding of Input(b_RBF) and supervisor(Possion process)">
      <created>1617528977178</created>
      <option name="number" value="00015" />
      <option name="presentableId" value="LOCAL-00015" />
      <option name="project" value="LOCAL" />
      <updated>1617528977178</updated>
=======
    <task id="LOCAL-00015" summary="encoding 中确定了伯努利编码的具体形式">
      <created>1617458432709</created>
      <option name="number" value="00015" />
      <option name="presentableId" value="LOCAL-00015" />
      <option name="project" value="LOCAL" />
      <updated>1617458432709</updated>
>>>>>>> 84cd133e
    </task>
    <option name="localTasksCounter" value="16" />
    <servers />
  </component>
  <component name="Vcs.Log.Tabs.Properties">
    <option name="TAB_STATES">
      <map>
        <entry key="MAIN">
          <value>
            <State>
              <option name="FILTERS">
                <map>
                  <entry key="branch">
                    <value>
                      <list>
                        <option value="origin/master" />
                      </list>
                    </value>
                  </entry>
                </map>
              </option>
            </State>
          </value>
        </entry>
      </map>
    </option>
    <option name="oldMeFiltersMigrated" value="true" />
  </component>
  <component name="VcsManagerConfiguration">
    <option name="ADD_EXTERNAL_FILES_SILENTLY" value="true" />
    <MESSAGE value="first time to create a project" />
    <MESSAGE value="wow gitee is fast" />
    <MESSAGE value="zhb is changing" />
    <MESSAGE value="1212121" />
    <MESSAGE value="22.52" />
    <MESSAGE value="23:01" />
    <MESSAGE value="1313" />
    <MESSAGE value="clear the README" />
    <MESSAGE value="_" />
    <MESSAGE value="update" />
<<<<<<< HEAD
    <MESSAGE value="Done with the encoding of Input(b_RBF) and supervisor(Possion process)" />
    <option name="LAST_COMMIT_MESSAGE" value="Done with the encoding of Input(b_RBF) and supervisor(Possion process)" />
=======
    <MESSAGE value="encoding 中确定了伯努利编码的具体形式" />
    <option name="LAST_COMMIT_MESSAGE" value="encoding 中确定了伯努利编码的具体形式" />
  </component>
  <component name="WindowStateProjectService">
    <state x="414" y="175" key="#com.intellij.execution.impl.EditConfigurationsDialog" timestamp="1617628416433">
      <screen x="0" y="0" width="1920" height="1040" />
    </state>
    <state x="414" y="175" key="#com.intellij.execution.impl.EditConfigurationsDialog/0.0.1920.1040@0.0.1920.1040" timestamp="1617628416433" />
    <state x="124" y="105" width="1674" height="831" key="DiffContextDialog" timestamp="1617621554862">
      <screen x="0" y="0" width="1920" height="1040" />
    </state>
    <state x="2284" y="105" width="1674" height="831" key="DiffContextDialog/0.0.1440.920/2160.0.1920.1040@2160.0.1920.1040" timestamp="1617612462980" />
    <state x="93" y="93" width="1255" height="735" key="DiffContextDialog/0.0.1440.920@0.0.1440.920" timestamp="1617458353476" />
    <state x="124" y="105" width="1674" height="831" key="DiffContextDialog/0.0.1920.1040@0.0.1920.1040" timestamp="1617621554862" />
    <state width="1899" height="325" key="GridCell.Tab.0.bottom" timestamp="1617638914315">
      <screen x="0" y="0" width="1920" height="1040" />
    </state>
    <state width="1419" height="251" key="GridCell.Tab.0.bottom/0.0.1440.920@0.0.1440.920" timestamp="1617458541844" />
    <state width="1899" height="325" key="GridCell.Tab.0.bottom/0.0.1920.1040@0.0.1920.1040" timestamp="1617638914315" />
    <state width="1899" height="325" key="GridCell.Tab.0.center" timestamp="1617638914315">
      <screen x="0" y="0" width="1920" height="1040" />
    </state>
    <state width="1419" height="251" key="GridCell.Tab.0.center/0.0.1440.920@0.0.1440.920" timestamp="1617458541844" />
    <state width="1899" height="325" key="GridCell.Tab.0.center/0.0.1920.1040@0.0.1920.1040" timestamp="1617638914315" />
    <state width="1899" height="325" key="GridCell.Tab.0.left" timestamp="1617638914315">
      <screen x="0" y="0" width="1920" height="1040" />
    </state>
    <state width="1419" height="251" key="GridCell.Tab.0.left/0.0.1440.920@0.0.1440.920" timestamp="1617458541843" />
    <state width="1899" height="325" key="GridCell.Tab.0.left/0.0.1920.1040@0.0.1920.1040" timestamp="1617638914315" />
    <state width="1899" height="325" key="GridCell.Tab.0.right" timestamp="1617638914315">
      <screen x="0" y="0" width="1920" height="1040" />
    </state>
    <state width="1419" height="251" key="GridCell.Tab.0.right/0.0.1440.920@0.0.1440.920" timestamp="1617458541844" />
    <state width="1899" height="325" key="GridCell.Tab.0.right/0.0.1920.1040@0.0.1920.1040" timestamp="1617638914315" />
    <state width="1899" height="297" key="GridCell.Tab.1.bottom" timestamp="1617637878405">
      <screen x="0" y="0" width="1920" height="1040" />
    </state>
    <state width="1899" height="297" key="GridCell.Tab.1.bottom/0.0.1920.1040@0.0.1920.1040" timestamp="1617637878405" />
    <state width="1899" height="297" key="GridCell.Tab.1.center" timestamp="1617637878405">
      <screen x="0" y="0" width="1920" height="1040" />
    </state>
    <state width="1899" height="297" key="GridCell.Tab.1.center/0.0.1920.1040@0.0.1920.1040" timestamp="1617637878405" />
    <state width="1899" height="297" key="GridCell.Tab.1.left" timestamp="1617637878405">
      <screen x="0" y="0" width="1920" height="1040" />
    </state>
    <state width="1899" height="297" key="GridCell.Tab.1.left/0.0.1920.1040@0.0.1920.1040" timestamp="1617637878405" />
    <state width="1899" height="297" key="GridCell.Tab.1.right" timestamp="1617637878405">
      <screen x="0" y="0" width="1920" height="1040" />
    </state>
    <state width="1899" height="297" key="GridCell.Tab.1.right/0.0.1920.1040@0.0.1920.1040" timestamp="1617637878405" />
    <state x="540" y="254" key="IDE.errors.dialog" timestamp="1617626729662">
      <screen x="0" y="0" width="1920" height="1040" />
    </state>
    <state x="540" y="254" key="IDE.errors.dialog/0.0.1920.1040@0.0.1920.1040" timestamp="1617626729662" />
    <state x="2425" y="150" key="MergeDialog" timestamp="1617564733449">
      <screen x="2160" y="0" width="1920" height="1040" />
    </state>
    <state x="2425" y="150" key="MergeDialog/0.0.1440.920/2160.0.1920.1040@2160.0.1920.1040" timestamp="1617564733449" />
    <state x="357" y="221" key="MultipleFileMergeDialog" timestamp="1617458166478">
      <screen x="0" y="0" width="1440" height="920" />
    </state>
    <state x="357" y="221" key="MultipleFileMergeDialog/0.0.1440.920@0.0.1440.920" timestamp="1617458166478" />
    <state x="313" y="194" key="Vcs.Push.Dialog.v2" timestamp="1617458445069">
      <screen x="0" y="0" width="1440" height="920" />
    </state>
    <state x="313" y="194" key="Vcs.Push.Dialog.v2/0.0.1440.920@0.0.1440.920" timestamp="1617458445069" />
    <state width="968" height="528" key="XDebugger.FullValuePopup" timestamp="1617637840258">
      <screen x="0" y="0" width="1920" height="1040" />
    </state>
    <state width="968" height="528" key="XDebugger.FullValuePopup/0.0.1920.1040@0.0.1920.1040" timestamp="1617637840258" />
    <state x="92" y="92" width="1736" height="856" key="com.intellij.history.integration.ui.views.SelectionHistoryDialog" timestamp="1617637877066">
      <screen x="0" y="0" width="1920" height="1040" />
    </state>
    <state x="92" y="92" width="1736" height="856" key="com.intellij.history.integration.ui.views.SelectionHistoryDialog/0.0.1920.1040@0.0.1920.1040" timestamp="1617637877066" />
    <state x="2923" y="433" key="com.intellij.openapi.vcs.update.UpdateOrStatusOptionsDialogupdate-v2" timestamp="1617564690019">
      <screen x="2160" y="0" width="1920" height="1040" />
    </state>
    <state x="2923" y="433" key="com.intellij.openapi.vcs.update.UpdateOrStatusOptionsDialogupdate-v2/0.0.1440.920/2160.0.1920.1040@2160.0.1920.1040" timestamp="1617564690019" />
    <state x="623" y="225" width="672" height="678" key="search.everywhere.popup" timestamp="1617637938288">
      <screen x="0" y="0" width="1920" height="1040" />
    </state>
    <state x="623" y="225" width="672" height="678" key="search.everywhere.popup/0.0.1920.1040@0.0.1920.1040" timestamp="1617637938288" />
>>>>>>> 84cd133e
  </component>
  <component name="XDebuggerManager">
    <breakpoint-manager>
      <breakpoints>
        <line-breakpoint enabled="true" suspend="THREAD" type="python-line">
          <url>file://$PROJECT_DIR$/bindsnet/My_Coding/Cerebellum.py</url>
          <line>151</line>
          <option name="timeStamp" value="15" />
        </line-breakpoint>
      </breakpoints>
      <default-breakpoints>
        <breakpoint type="python-exception">
          <properties notifyOnTerminate="true" exception="BaseException">
            <option name="notifyOnTerminate" value="true" />
          </properties>
        </breakpoint>
      </default-breakpoints>
    </breakpoint-manager>
  </component>
</project><|MERGE_RESOLUTION|>--- conflicted
+++ resolved
@@ -25,10 +25,6 @@
     </select>
   </component>
   <component name="ChangeListManager">
-<<<<<<< HEAD
-    <list default="true" id="e4363d73-42c6-4fb0-8aa1-7d933d673379" name="Default Changelist" comment="Done with the encoding of Input(b_RBF) and supervisor(Possion process)">
-      <change beforePath="$PROJECT_DIR$/.idea/workspace.xml" beforeDir="false" afterPath="$PROJECT_DIR$/.idea/workspace.xml" afterDir="false" />
-=======
     <list default="true" id="e4363d73-42c6-4fb0-8aa1-7d933d673379" name="Default Changelist" comment="encoding 中确定了伯努利编码的具体形式">
       <change beforePath="$PROJECT_DIR$/.idea/Cloud.iml" beforeDir="false" afterPath="$PROJECT_DIR$/.idea/Cloud.iml" afterDir="false" />
       <change beforePath="$PROJECT_DIR$/.idea/misc.xml" beforeDir="false" afterPath="$PROJECT_DIR$/.idea/misc.xml" afterDir="false" />
@@ -40,7 +36,6 @@
       <change beforePath="$PROJECT_DIR$/bindsnet/learning/learning.py" beforeDir="false" afterPath="$PROJECT_DIR$/bindsnet/learning/learning.py" afterDir="false" />
       <change beforePath="$PROJECT_DIR$/bindsnet/network/nodes.py" beforeDir="false" afterPath="$PROJECT_DIR$/bindsnet/network/nodes.py" afterDir="false" />
       <change beforePath="$PROJECT_DIR$/bindsnet/utils.py" beforeDir="false" afterPath="$PROJECT_DIR$/bindsnet/utils.py" afterDir="false" />
->>>>>>> 84cd133e
     </list>
     <option name="SHOW_DIALOG" value="false" />
     <option name="HIGHLIGHT_CONFLICTS" value="true" />
@@ -252,21 +247,12 @@
       <option name="project" value="LOCAL" />
       <updated>1617376266386</updated>
     </task>
-<<<<<<< HEAD
-    <task id="LOCAL-00015" summary="Done with the encoding of Input(b_RBF) and supervisor(Possion process)">
-      <created>1617528977178</created>
-      <option name="number" value="00015" />
-      <option name="presentableId" value="LOCAL-00015" />
-      <option name="project" value="LOCAL" />
-      <updated>1617528977178</updated>
-=======
     <task id="LOCAL-00015" summary="encoding 中确定了伯努利编码的具体形式">
       <created>1617458432709</created>
       <option name="number" value="00015" />
       <option name="presentableId" value="LOCAL-00015" />
       <option name="project" value="LOCAL" />
       <updated>1617458432709</updated>
->>>>>>> 84cd133e
     </task>
     <option name="localTasksCounter" value="16" />
     <servers />
@@ -282,7 +268,7 @@
                   <entry key="branch">
                     <value>
                       <list>
-                        <option value="origin/master" />
+                        <option value="master" />
                       </list>
                     </value>
                   </entry>
@@ -307,10 +293,6 @@
     <MESSAGE value="clear the README" />
     <MESSAGE value="_" />
     <MESSAGE value="update" />
-<<<<<<< HEAD
-    <MESSAGE value="Done with the encoding of Input(b_RBF) and supervisor(Possion process)" />
-    <option name="LAST_COMMIT_MESSAGE" value="Done with the encoding of Input(b_RBF) and supervisor(Possion process)" />
-=======
     <MESSAGE value="encoding 中确定了伯努利编码的具体形式" />
     <option name="LAST_COMMIT_MESSAGE" value="encoding 中确定了伯努利编码的具体形式" />
   </component>
@@ -393,7 +375,6 @@
       <screen x="0" y="0" width="1920" height="1040" />
     </state>
     <state x="623" y="225" width="672" height="678" key="search.everywhere.popup/0.0.1920.1040@0.0.1920.1040" timestamp="1617637938288" />
->>>>>>> 84cd133e
   </component>
   <component name="XDebuggerManager">
     <breakpoint-manager>
