--- conflicted
+++ resolved
@@ -25,14 +25,7 @@
     </select>
   </component>
   <component name="ChangeListManager">
-<<<<<<< HEAD
-    <list default="true" id="e4363d73-42c6-4fb0-8aa1-7d933d673379" name="Default Changelist" comment="lys——11">
-      <change beforePath="$PROJECT_DIR$/.idea/workspace.xml" beforeDir="false" afterPath="$PROJECT_DIR$/.idea/workspace.xml" afterDir="false" />
-      <change beforePath="$PROJECT_DIR$/bindsnet/My_Coding/README" beforeDir="false" afterPath="$PROJECT_DIR$/bindsnet/My_Coding/README" afterDir="false" />
-    </list>
-=======
     <list default="true" id="e4363d73-42c6-4fb0-8aa1-7d933d673379" name="Default Changelist" comment="1212121" />
->>>>>>> 9a1e0315
     <option name="SHOW_DIALOG" value="false" />
     <option name="HIGHLIGHT_CONFLICTS" value="true" />
     <option name="HIGHLIGHT_NON_ACTIVE_CHANGELIST" value="false" />
@@ -182,8 +175,6 @@
     <MESSAGE value="1212121" />
     <option name="LAST_COMMIT_MESSAGE" value="1212121" />
   </component>
-<<<<<<< HEAD
-=======
   <component name="WindowStateProjectService">
     <state x="464" y="261" key="#com.intellij.fileTypes.FileTypeChooser" timestamp="1616563319414">
       <screen x="0" y="0" width="1440" height="920" />
@@ -229,5 +220,4 @@
     <state x="572" y="383" key="com.intellij.openapi.vcs.update.UpdateOrStatusOptionsDialogupdate-v2/0.0.1440.920@0.0.1440.920" timestamp="1617000185229" />
     <state x="763" y="433" key="com.intellij.openapi.vcs.update.UpdateOrStatusOptionsDialogupdate-v2/0.0.1920.1040@0.0.1920.1040" timestamp="1616682810965" />
   </component>
->>>>>>> 9a1e0315
 </project>