<?xml version="1.0" encoding="UTF-8"?>
<project version="4">
  <component name="BranchesTreeState">
    <expand>
      <path>
        <item name="ROOT" type="e8cecc67:BranchNodeDescriptor" />
        <item name="LOCAL_ROOT" type="e8cecc67:BranchNodeDescriptor" />
      </path>
      <path>
        <item name="ROOT" type="e8cecc67:BranchNodeDescriptor" />
        <item name="REMOTE_ROOT" type="e8cecc67:BranchNodeDescriptor" />
      </path>
      <path>
        <item name="ROOT" type="e8cecc67:BranchNodeDescriptor" />
        <item name="REMOTE_ROOT" type="e8cecc67:BranchNodeDescriptor" />
        <item name="GROUP_NODE:origin" type="e8cecc67:BranchNodeDescriptor" />
      </path>
    </expand>
    <select>
      <path>
        <item name="ROOT" type="e8cecc67:BranchNodeDescriptor" />
        <item name="LOCAL_ROOT" type="e8cecc67:BranchNodeDescriptor" />
        <item name="BRANCH:master" type="e8cecc67:BranchNodeDescriptor" />
      </path>
    </select>
  </component>
  <component name="ChangeListManager">
<<<<<<< HEAD
    <list default="true" id="e4363d73-42c6-4fb0-8aa1-7d933d673379" name="Default Changelist" comment="Encoding RBF">
      <change beforePath="$PROJECT_DIR$/bindsnet/My_Coding/Cerebellum.py" beforeDir="false" afterPath="$PROJECT_DIR$/bindsnet/My_Coding/Cerebellum.py" afterDir="false" />
      <change beforePath="$PROJECT_DIR$/bindsnet/encoding/encodings.py" beforeDir="false" afterPath="$PROJECT_DIR$/bindsnet/encoding/encodings.py" afterDir="false" />
      <change beforePath="$PROJECT_DIR$/bindsnet/utils.py" beforeDir="false" afterPath="$PROJECT_DIR$/bindsnet/utils.py" afterDir="false" />
      <change beforePath="$PROJECT_DIR$/requirements.txt" beforeDir="false" afterPath="$PROJECT_DIR$/requirements.txt" afterDir="false" />
=======
    <list default="true" id="e4363d73-42c6-4fb0-8aa1-7d933d673379" name="Default Changelist" comment="clear the README">
      <change beforePath="$PROJECT_DIR$/.idea/Cloud.iml" beforeDir="false" afterPath="$PROJECT_DIR$/.idea/Cloud.iml" afterDir="false" />
      <change beforePath="$PROJECT_DIR$/.idea/misc.xml" beforeDir="false" afterPath="$PROJECT_DIR$/.idea/misc.xml" afterDir="false" />
      <change beforePath="$PROJECT_DIR$/.idea/workspace.xml" beforeDir="false" afterPath="$PROJECT_DIR$/.idea/workspace.xml" afterDir="false" />
      <change beforePath="$PROJECT_DIR$/bindsnet/learning/learning.py" beforeDir="false" afterPath="$PROJECT_DIR$/bindsnet/learning/learning.py" afterDir="false" />
      <change beforePath="$PROJECT_DIR$/bindsnet/network/nodes.py" beforeDir="false" afterPath="$PROJECT_DIR$/bindsnet/network/nodes.py" afterDir="false" />
      <change beforePath="$PROJECT_DIR$/bindsnet/utils.py" beforeDir="false" afterPath="$PROJECT_DIR$/bindsnet/utils.py" afterDir="false" />
>>>>>>> 219acd86
    </list>
    <option name="SHOW_DIALOG" value="false" />
    <option name="HIGHLIGHT_CONFLICTS" value="true" />
    <option name="HIGHLIGHT_NON_ACTIVE_CHANGELIST" value="false" />
    <option name="LAST_RESOLUTION" value="IGNORE" />
  </component>
  <component name="Git.Settings">
    <option name="RECENT_BRANCH_BY_REPOSITORY">
      <map>
        <entry key="$PROJECT_DIR$" value="master" />
      </map>
    </option>
    <option name="RECENT_GIT_ROOT_PATH" value="$PROJECT_DIR$" />
  </component>
  <component name="GitSEFilterConfiguration">
    <file-type-list>
      <filtered-out-file-type name="LOCAL_BRANCH" />
      <filtered-out-file-type name="REMOTE_BRANCH" />
      <filtered-out-file-type name="TAG" />
      <filtered-out-file-type name="COMMIT_BY_MESSAGE" />
    </file-type-list>
  </component>
  <component name="ProjectId" id="1qBnZEEuhJgkquF8pG6lvqq33DP" />
  <component name="ProjectLevelVcsManager" settingsEditedManually="true">
    <ConfirmationsSetting value="2" id="Add" />
  </component>
  <component name="ProjectViewState">
    <option name="hideEmptyMiddlePackages" value="true" />
    <option name="showLibraryContents" value="true" />
  </component>
  <component name="PropertiesComponent">
    <property name="ASKED_ADD_EXTERNAL_FILES" value="true" />
    <property name="ASKED_SHARE_PROJECT_CONFIGURATION_FILES" value="true" />
    <property name="RunOnceActivity.OpenProjectViewOnStart" value="true" />
    <property name="last_opened_file_path" value="$PROJECT_DIR$" />
    <property name="settings.editor.selected.configurable" value="com.jetbrains.python.configuration.PyActiveSdkModuleConfigurable" />
  </component>
  <component name="RunManager" selected="Python.Cerebellum">
    <configuration name="Cerebellum" type="PythonConfigurationType" factoryName="Python" temporary="true" nameIsGenerated="true">
      <module name="Cloud" />
      <option name="INTERPRETER_OPTIONS" value="" />
      <option name="PARENT_ENVS" value="true" />
      <envs>
        <env name="PYTHONUNBUFFERED" value="1" />
      </envs>
<<<<<<< HEAD
      <option name="SDK_HOME" value="C:\Users\LYS\Desktop\Cloud\venv\Scripts\python.exe" />
=======
      <option name="SDK_HOME" value="D:\Anaconda\python.exe" />
>>>>>>> 219acd86
      <option name="WORKING_DIRECTORY" value="$PROJECT_DIR$/bindsnet/My_Coding" />
      <option name="IS_MODULE_SDK" value="false" />
      <option name="ADD_CONTENT_ROOTS" value="true" />
      <option name="ADD_SOURCE_ROOTS" value="true" />
      <option name="SCRIPT_NAME" value="$PROJECT_DIR$/bindsnet/My_Coding/Cerebellum.py" />
      <option name="PARAMETERS" value="" />
      <option name="SHOW_COMMAND_LINE" value="false" />
      <option name="EMULATE_TERMINAL" value="false" />
      <option name="MODULE_MODE" value="false" />
      <option name="REDIRECT_INPUT" value="false" />
      <option name="INPUT_FILE" value="" />
      <method v="2" />
    </configuration>
    <configuration name="main" type="PythonConfigurationType" factoryName="Python" nameIsGenerated="true">
      <module name="CereSNN" />
      <option name="INTERPRETER_OPTIONS" value="" />
      <option name="PARENT_ENVS" value="true" />
      <envs>
        <env name="PYTHONUNBUFFERED" value="1" />
      </envs>
      <option name="SDK_HOME" value="" />
      <option name="WORKING_DIRECTORY" value="$PROJECT_DIR$" />
      <option name="IS_MODULE_SDK" value="true" />
      <option name="ADD_CONTENT_ROOTS" value="true" />
      <option name="ADD_SOURCE_ROOTS" value="true" />
      <option name="SCRIPT_NAME" value="$PROJECT_DIR$/main.py" />
      <option name="PARAMETERS" value="" />
      <option name="SHOW_COMMAND_LINE" value="false" />
      <option name="EMULATE_TERMINAL" value="false" />
      <option name="MODULE_MODE" value="false" />
      <option name="REDIRECT_INPUT" value="false" />
      <option name="INPUT_FILE" value="" />
      <method v="2" />
    </configuration>
    <configuration name="utils" type="PythonConfigurationType" factoryName="Python" temporary="true" nameIsGenerated="true">
      <module name="Cloud" />
      <option name="INTERPRETER_OPTIONS" value="" />
      <option name="PARENT_ENVS" value="true" />
      <envs>
        <env name="PYTHONUNBUFFERED" value="1" />
      </envs>
      <option name="SDK_HOME" value="" />
      <option name="WORKING_DIRECTORY" value="$PROJECT_DIR$/bindsnet" />
      <option name="IS_MODULE_SDK" value="true" />
      <option name="ADD_CONTENT_ROOTS" value="true" />
      <option name="ADD_SOURCE_ROOTS" value="true" />
      <option name="SCRIPT_NAME" value="$PROJECT_DIR$/bindsnet/utils.py" />
      <option name="PARAMETERS" value="" />
      <option name="SHOW_COMMAND_LINE" value="false" />
      <option name="EMULATE_TERMINAL" value="false" />
      <option name="MODULE_MODE" value="false" />
      <option name="REDIRECT_INPUT" value="false" />
      <option name="INPUT_FILE" value="" />
      <method v="2" />
    </configuration>
    <recent_temporary>
      <list>
        <item itemvalue="Python.Cerebellum" />
        <item itemvalue="Python.utils" />
      </list>
    </recent_temporary>
  </component>
  <component name="SpellCheckerSettings" RuntimeDictionaries="0" Folders="0" CustomDictionaries="0" DefaultDictionary="application-level" UseSingleDictionary="true" transferred="true" />
  <component name="TaskManager">
    <task active="true" id="Default" summary="Default task">
      <changelist id="e4363d73-42c6-4fb0-8aa1-7d933d673379" name="Default Changelist" comment="" />
      <created>1616561903507</created>
      <option name="number" value="Default" />
      <option name="presentableId" value="Default" />
      <updated>1616561903507</updated>
    </task>
    <task id="LOCAL-00001" summary="first time to create a project">
      <created>1616562211667</created>
      <option name="number" value="00001" />
      <option name="presentableId" value="LOCAL-00001" />
      <option name="project" value="LOCAL" />
      <updated>1616562211667</updated>
    </task>
    <task id="LOCAL-00002" summary="wow gitee is fast">
      <created>1616682937394</created>
      <option name="number" value="00002" />
      <option name="presentableId" value="LOCAL-00002" />
      <option name="project" value="LOCAL" />
      <updated>1616682937394</updated>
    </task>
    <task id="LOCAL-00003" summary="zhb is changing">
      <created>1616999542769</created>
      <option name="number" value="00003" />
      <option name="presentableId" value="LOCAL-00003" />
      <option name="project" value="LOCAL" />
      <updated>1616999542770</updated>
    </task>
    <task id="LOCAL-00004" summary="1212121">
      <created>1616999972183</created>
      <option name="number" value="00004" />
      <option name="presentableId" value="LOCAL-00004" />
      <option name="project" value="LOCAL" />
      <updated>1616999972183</updated>
    </task>
    <task id="LOCAL-00005" summary="22.52">
      <created>1617029889784</created>
      <option name="number" value="00005" />
      <option name="presentableId" value="LOCAL-00005" />
      <option name="project" value="LOCAL" />
      <updated>1617029889784</updated>
    </task>
    <task id="LOCAL-00006" summary="23:01">
      <created>1617030119613</created>
      <option name="number" value="00006" />
      <option name="presentableId" value="LOCAL-00006" />
      <option name="project" value="LOCAL" />
      <updated>1617030119613</updated>
    </task>
    <task id="LOCAL-00007" summary="1313">
      <created>1617001898777</created>
      <option name="number" value="00007" />
      <option name="presentableId" value="LOCAL-00007" />
      <option name="project" value="LOCAL" />
      <updated>1617001898777</updated>
    </task>
    <task id="LOCAL-00008" summary="1313">
      <created>1617002230042</created>
      <option name="number" value="00008" />
      <option name="presentableId" value="LOCAL-00008" />
      <option name="project" value="LOCAL" />
      <updated>1617002230042</updated>
    </task>
    <task id="LOCAL-00009" summary="1313">
      <created>1617002340889</created>
      <option name="number" value="00009" />
      <option name="presentableId" value="LOCAL-00009" />
      <option name="project" value="LOCAL" />
      <updated>1617002340889</updated>
    </task>
<<<<<<< HEAD
    <task id="LOCAL-00010" summary="Encoding RBF">
      <created>1617338341754</created>
      <option name="number" value="00010" />
      <option name="presentableId" value="LOCAL-00010" />
      <option name="project" value="LOCAL" />
      <updated>1617338341754</updated>
    </task>
    <option name="localTasksCounter" value="11" />
=======
    <task id="LOCAL-00010" summary="1313">
      <created>1617002663751</created>
      <option name="number" value="00010" />
      <option name="presentableId" value="LOCAL-00010" />
      <option name="project" value="LOCAL" />
      <updated>1617002663751</updated>
    </task>
    <task id="LOCAL-00011" summary="clear the README">
      <created>1617086293580</created>
      <option name="number" value="00011" />
      <option name="presentableId" value="LOCAL-00011" />
      <option name="project" value="LOCAL" />
      <updated>1617086293580</updated>
    </task>
    <option name="localTasksCounter" value="12" />
>>>>>>> 219acd86
    <servers />
  </component>
  <component name="Vcs.Log.Tabs.Properties">
    <option name="TAB_STATES">
      <map>
        <entry key="MAIN">
          <value>
            <State>
              <option name="FILTERS">
                <map>
                  <entry key="branch">
                    <value>
                      <list>
                        <option value="master" />
                      </list>
                    </value>
                  </entry>
                </map>
              </option>
            </State>
          </value>
        </entry>
      </map>
    </option>
    <option name="oldMeFiltersMigrated" value="true" />
  </component>
  <component name="VcsManagerConfiguration">
    <option name="ADD_EXTERNAL_FILES_SILENTLY" value="true" />
    <MESSAGE value="first time to create a project" />
    <MESSAGE value="wow gitee is fast" />
    <MESSAGE value="zhb is changing" />
    <MESSAGE value="1212121" />
    <MESSAGE value="22.52" />
    <MESSAGE value="23:01" />
    <MESSAGE value="1313" />
<<<<<<< HEAD
    <MESSAGE value="mylys——1122" />
    <MESSAGE value="Encoding RBF" />
    <option name="LAST_COMMIT_MESSAGE" value="Encoding RBF" />
=======
    <MESSAGE value="clear the README" />
    <option name="LAST_COMMIT_MESSAGE" value="clear the README" />
  </component>
  <component name="WindowStateProjectService">
    <state x="93" y="93" width="1255" height="735" key="DiffContextDialog" timestamp="1617244549530">
      <screen x="0" y="0" width="1440" height="920" />
    </state>
    <state x="93" y="93" width="1255" height="735" key="DiffContextDialog/0.0.1440.920@0.0.1440.920" timestamp="1617244549530" />
    <state width="1419" height="135" key="GridCell.Tab.0.bottom" timestamp="1617283820068">
      <screen x="0" y="0" width="1440" height="920" />
    </state>
    <state width="1419" height="135" key="GridCell.Tab.0.bottom/0.0.1440.920@0.0.1440.920" timestamp="1617283820068" />
    <state width="1419" height="135" key="GridCell.Tab.0.center" timestamp="1617283820068">
      <screen x="0" y="0" width="1440" height="920" />
    </state>
    <state width="1419" height="135" key="GridCell.Tab.0.center/0.0.1440.920@0.0.1440.920" timestamp="1617283820068" />
    <state width="1419" height="135" key="GridCell.Tab.0.left" timestamp="1617283820068">
      <screen x="0" y="0" width="1440" height="920" />
    </state>
    <state width="1419" height="135" key="GridCell.Tab.0.left/0.0.1440.920@0.0.1440.920" timestamp="1617283820068" />
    <state width="1419" height="135" key="GridCell.Tab.0.right" timestamp="1617283820068">
      <screen x="0" y="0" width="1440" height="920" />
    </state>
    <state width="1419" height="135" key="GridCell.Tab.0.right/0.0.1440.920@0.0.1440.920" timestamp="1617283820068" />
    <state x="20" y="109" key="MergeDialog" timestamp="1617001946141">
      <screen x="0" y="0" width="1440" height="920" />
    </state>
    <state x="20" y="109" key="MergeDialog/0.0.1440.920@0.0.1440.920" timestamp="1617001946141" />
    <state x="187" y="339" key="MultipleFileMergeDialog" timestamp="1617001946149">
      <screen x="0" y="0" width="1440" height="920" />
    </state>
    <state x="187" y="339" key="MultipleFileMergeDialog/0.0.1440.920@0.0.1440.920" timestamp="1617001946149" />
    <state x="281" y="155" key="SettingsEditor" timestamp="1617243207968">
      <screen x="0" y="0" width="1440" height="920" />
    </state>
    <state x="281" y="155" key="SettingsEditor/0.0.1440.920@0.0.1440.920" timestamp="1617243207968" />
    <state x="305" y="115" key="Vcs.Push.Dialog.v2" timestamp="1617086362422">
      <screen x="0" y="0" width="1920" height="1040" />
    </state>
    <state x="229" y="102" key="Vcs.Push.Dialog.v2/0.0.1440.920@0.0.1440.920" timestamp="1617002665701" />
    <state x="305" y="115" key="Vcs.Push.Dialog.v2/0.0.1920.1040@0.0.1920.1040" timestamp="1617086362422" />
    <state x="528" y="374" key="com.intellij.openapi.vcs.update.UpdateOrStatusOptionsDialogupdate-v2" timestamp="1617002563479">
      <screen x="0" y="0" width="1440" height="920" />
    </state>
    <state x="528" y="374" key="com.intellij.openapi.vcs.update.UpdateOrStatusOptionsDialogupdate-v2/0.0.1440.920@0.0.1440.920" timestamp="1617002563479" />
    <state x="268" y="0" width="1135" height="716" maximized="true" key="dock-window-1" timestamp="1617288493558">
      <screen x="0" y="0" width="1440" height="920" />
    </state>
    <state x="268" y="0" width="1135" height="716" maximized="true" key="dock-window-1/0.0.1440.920@0.0.1440.920" timestamp="1617288493558" />
    <state x="453" y="381" key="git4idea.ui.GitTagDialog" timestamp="1617002657106">
      <screen x="0" y="0" width="1440" height="920" />
    </state>
    <state x="453" y="381" key="git4idea.ui.GitTagDialog/0.0.1440.920@0.0.1440.920" timestamp="1617002657106" />
  </component>
  <component name="XDebuggerManager">
    <breakpoint-manager>
      <breakpoints>
        <line-breakpoint enabled="true" suspend="THREAD" type="python-line">
          <url>file://$PROJECT_DIR$/bindsnet/network/topology.py</url>
          <option name="timeStamp" value="2" />
        </line-breakpoint>
      </breakpoints>
    </breakpoint-manager>
>>>>>>> 219acd86
  </component>
</project><|MERGE_RESOLUTION|>--- conflicted
+++ resolved
@@ -25,13 +25,6 @@
     </select>
   </component>
   <component name="ChangeListManager">
-<<<<<<< HEAD
-    <list default="true" id="e4363d73-42c6-4fb0-8aa1-7d933d673379" name="Default Changelist" comment="Encoding RBF">
-      <change beforePath="$PROJECT_DIR$/bindsnet/My_Coding/Cerebellum.py" beforeDir="false" afterPath="$PROJECT_DIR$/bindsnet/My_Coding/Cerebellum.py" afterDir="false" />
-      <change beforePath="$PROJECT_DIR$/bindsnet/encoding/encodings.py" beforeDir="false" afterPath="$PROJECT_DIR$/bindsnet/encoding/encodings.py" afterDir="false" />
-      <change beforePath="$PROJECT_DIR$/bindsnet/utils.py" beforeDir="false" afterPath="$PROJECT_DIR$/bindsnet/utils.py" afterDir="false" />
-      <change beforePath="$PROJECT_DIR$/requirements.txt" beforeDir="false" afterPath="$PROJECT_DIR$/requirements.txt" afterDir="false" />
-=======
     <list default="true" id="e4363d73-42c6-4fb0-8aa1-7d933d673379" name="Default Changelist" comment="clear the README">
       <change beforePath="$PROJECT_DIR$/.idea/Cloud.iml" beforeDir="false" afterPath="$PROJECT_DIR$/.idea/Cloud.iml" afterDir="false" />
       <change beforePath="$PROJECT_DIR$/.idea/misc.xml" beforeDir="false" afterPath="$PROJECT_DIR$/.idea/misc.xml" afterDir="false" />
@@ -39,7 +32,6 @@
       <change beforePath="$PROJECT_DIR$/bindsnet/learning/learning.py" beforeDir="false" afterPath="$PROJECT_DIR$/bindsnet/learning/learning.py" afterDir="false" />
       <change beforePath="$PROJECT_DIR$/bindsnet/network/nodes.py" beforeDir="false" afterPath="$PROJECT_DIR$/bindsnet/network/nodes.py" afterDir="false" />
       <change beforePath="$PROJECT_DIR$/bindsnet/utils.py" beforeDir="false" afterPath="$PROJECT_DIR$/bindsnet/utils.py" afterDir="false" />
->>>>>>> 219acd86
     </list>
     <option name="SHOW_DIALOG" value="false" />
     <option name="HIGHLIGHT_CONFLICTS" value="true" />
@@ -53,14 +45,6 @@
       </map>
     </option>
     <option name="RECENT_GIT_ROOT_PATH" value="$PROJECT_DIR$" />
-  </component>
-  <component name="GitSEFilterConfiguration">
-    <file-type-list>
-      <filtered-out-file-type name="LOCAL_BRANCH" />
-      <filtered-out-file-type name="REMOTE_BRANCH" />
-      <filtered-out-file-type name="TAG" />
-      <filtered-out-file-type name="COMMIT_BY_MESSAGE" />
-    </file-type-list>
   </component>
   <component name="ProjectId" id="1qBnZEEuhJgkquF8pG6lvqq33DP" />
   <component name="ProjectLevelVcsManager" settingsEditedManually="true">
@@ -85,11 +69,7 @@
       <envs>
         <env name="PYTHONUNBUFFERED" value="1" />
       </envs>
-<<<<<<< HEAD
-      <option name="SDK_HOME" value="C:\Users\LYS\Desktop\Cloud\venv\Scripts\python.exe" />
-=======
       <option name="SDK_HOME" value="D:\Anaconda\python.exe" />
->>>>>>> 219acd86
       <option name="WORKING_DIRECTORY" value="$PROJECT_DIR$/bindsnet/My_Coding" />
       <option name="IS_MODULE_SDK" value="false" />
       <option name="ADD_CONTENT_ROOTS" value="true" />
@@ -224,16 +204,6 @@
       <option name="project" value="LOCAL" />
       <updated>1617002340889</updated>
     </task>
-<<<<<<< HEAD
-    <task id="LOCAL-00010" summary="Encoding RBF">
-      <created>1617338341754</created>
-      <option name="number" value="00010" />
-      <option name="presentableId" value="LOCAL-00010" />
-      <option name="project" value="LOCAL" />
-      <updated>1617338341754</updated>
-    </task>
-    <option name="localTasksCounter" value="11" />
-=======
     <task id="LOCAL-00010" summary="1313">
       <created>1617002663751</created>
       <option name="number" value="00010" />
@@ -249,7 +219,6 @@
       <updated>1617086293580</updated>
     </task>
     <option name="localTasksCounter" value="12" />
->>>>>>> 219acd86
     <servers />
   </component>
   <component name="Vcs.Log.Tabs.Properties">
@@ -285,11 +254,6 @@
     <MESSAGE value="22.52" />
     <MESSAGE value="23:01" />
     <MESSAGE value="1313" />
-<<<<<<< HEAD
-    <MESSAGE value="mylys——1122" />
-    <MESSAGE value="Encoding RBF" />
-    <option name="LAST_COMMIT_MESSAGE" value="Encoding RBF" />
-=======
     <MESSAGE value="clear the README" />
     <option name="LAST_COMMIT_MESSAGE" value="clear the README" />
   </component>
@@ -353,6 +317,5 @@
         </line-breakpoint>
       </breakpoints>
     </breakpoint-manager>
->>>>>>> 219acd86
   </component>
 </project>